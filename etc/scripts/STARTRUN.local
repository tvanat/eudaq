--- conflicted
+++ resolved
@@ -47,31 +47,19 @@
 ###############
 printf '\033[22;33m\t RunControl \033[0m \n'
 ./euRun.exe -x 0 -y 0 -w 650 -g 550 -a tcp://$RCPORT &
-<<<<<<< HEAD
-sleep 2
-=======
 sleep 1.5
->>>>>>> 1f1ec102
 ######################################################################
 # euLog
 ###############
 printf '\033[22;33m\t Logger  \033[0m \n'
 ./euLog.exe -x 0 -y 550 -w 1500 -g 450 -r tcp://$HOSTIP:44000 &
-<<<<<<< HEAD
-sleep 2
-=======
 sleep 2.0
->>>>>>> 1f1ec102
 ######################################################################
 # DataCollector
 ###############
 printf '\033[22;33m\t TestDataCollector \033[0m \n'
 xterm -sb -sl 1000 -geom 80x10-480-900 -fn fixed -T "Data Collector" -e './TestDataCollector.exe -r tcp://$HOSTIP:$RCPORT' &
-<<<<<<< HEAD
-sleep 2
-=======
 sleep 1.5
->>>>>>> 1f1ec102
 ######################################################################
 # NI Producer
 ###############
@@ -79,11 +67,7 @@
 then
     printf '\033[22;33m\t  NiProducer for linux  \033[0m \n'
     xterm -sb -sl 1000 -geom 80x10-480-700 -T 'Ni Producer for Linux' -e './NiProducer.exe -r tcp://$HOSTIP:$RCPORT' &
-<<<<<<< HEAD
-    sleep 2
-=======
     sleep 1.5
->>>>>>> 1f1ec102
 else
     printf '\033[22;31m\t  NiProducer for linux not found!  \033[0m \n'
     echo 'Configure EUDAQ with the CMake option "-D BUILD_ni=ON" and re-run "make install" to install.'
@@ -95,11 +79,7 @@
 then
     printf '\033[22;33m\t  TLUProducer  \033[0m \n'
     xterm -sb -sl 1000 -geom 80x10-480-500 -T 'TLU Producer' -e './TLUProducer.exe -r tcp://$TLUIP:$RCPORT' &
-<<<<<<< HEAD
-    sleep 2
-=======
     sleep 1.5
->>>>>>> 1f1ec102
 else
     printf '\033[22;31m\t  TLUProducer not found! \033[0m \n'
     echo 'Configure EUDAQ with the CMake option "-D BUILD_tlu=ON" and re-run "make install" to install.'
