--- conflicted
+++ resolved
@@ -79,13 +79,9 @@
 
     unsigned int frame_number[2];
 
-<<<<<<< HEAD
-    for (unsigned Frame = 0; Frame < 2; ++Frame ) {
-=======
     unsigned int triggerRow = 0;
 
     for (size_t Frame = 0; Frame < 2; ++Frame ) {
->>>>>>> 71d6ec22
 
       size_t i = 0;
 
