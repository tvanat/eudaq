--- conflicted
+++ resolved
@@ -31,7 +31,7 @@
   std::unique_ptr<tlu::AidaTluController> m_tlu;
   uint64_t m_starttime;
   uint64_t m_lasttime;
-  double m_duration; 
+  double m_duration;
 
   uint8_t m_verbose;
   uint32_t m_delayStart;
@@ -143,7 +143,7 @@
 
     m_verbose = abs(ini->Get("verbose", 0));
     EUDAQ_INFO("TLU VERBOSITY SET TO: " + std::to_string(m_verbose));
-    
+
     // Define constants
     m_tlu->DefineConst(ini->Get("nDUTs", 4), ini->Get("nTrgIn", 6));
 
@@ -199,31 +199,12 @@
 void AidaTluProducer::DoConfigure() {
 
   auto conf = GetConfiguration();
-<<<<<<< HEAD
-  std::cout << "CONFIG ID: " << std::dec << conf->Get("confid", 0) << std::endl;
-  m_verbose= abs(conf->Get("verbose", 0));
-  std::stringstream ss;
-  ss << "AIDA_TLU VERBOSITY SET TO: " << int(m_verbose) << "\t";
-  std::string myMsg = ss.str();
-  EUDAQ_INFO(myMsg);
-
-  ss.str(std::string());
-  ss.clear();
-  m_delayStart= conf->Get("delayStart", 0);
-  ss << "AIDA_TLU DELAY START SET TO: " << m_delayStart << " ms\t" ;
-  myMsg = ss.str();
-  EUDAQ_INFO(myMsg);
-
-=======
-  //std::cout << "" << std::dec << conf->Get("confid", 0) << std::endl;
+
   EUDAQ_INFO("CONFIG ID: " + std::to_string(conf->Get("confid", 0)));
-  
   m_verbose = abs(conf->Get("verbose", 0));
   EUDAQ_INFO("TLU VERBOSITY SET TO: " + std::to_string(m_verbose));
-  
   m_delayStart = conf->Get("delayStart", 0);
   EUDAQ_INFO("TLU DELAY START SET TO: " + std::to_string(m_delayStart) + " ms");
->>>>>>> bea45842
 
   m_tlu->SetTriggerVeto(1, m_verbose);
   if( conf->Get("skipconf", false) ){
