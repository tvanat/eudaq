#include "Timepix3Event2StdEventConverter.hh"
#include <math.h> // for sqrt()

using namespace eudaq;

namespace {
  auto dummy0 = eudaq::Factory<eudaq::StdEventConverter>::
  Register<Timepix3RawEvent2StdEventConverter>(Timepix3RawEvent2StdEventConverter::m_id_factory);
  auto dummy1 = eudaq::Factory<eudaq::StdEventConverter>::
  Register<Timepix3TrigEvent2StdEventConverter>(Timepix3TrigEvent2StdEventConverter::m_id_factory);
}

long long int Timepix3TrigEvent2StdEventConverter::m_syncTimeTDC(0);
int Timepix3TrigEvent2StdEventConverter::m_TDCoverflowCounter(0);
bool Timepix3TrigEvent2StdEventConverter::Converting(eudaq::EventSPC ev, eudaq::StandardEventSP d2, eudaq::ConfigurationSPC conf) const{

  // Bad event
  if(ev->NumBlocks() != 1) {
    EUDAQ_WARN("Ignoring bad packet " + std::to_string(ev->GetEventNumber()));
    return false;
  }

  // Retrieve data from Block 0:
  uint64_t trigdata;
  auto data = ev->GetBlock(0);
  if(data.size() / sizeof(uint64_t) > 1) {
    EUDAQ_WARN("Ignoring packet " + std::to_string(ev->GetEventNumber()) + " with unexpected data");
    return false;
  }
  memcpy(&trigdata, &data[0],data.size());

  // Get the header (first 4 bits): 0x4 is the "heartbeat" signal, 0xA and 0xB are pixel data
  const uint8_t header = static_cast<uint8_t>((trigdata & 0xF000000000000000) >> 60) & 0xF;
  const uint8_t header2 = ((trigdata & 0x0F00000000000000) >> 56) & 0xF;

  // Header 0x6 indicate trigger data
  if(header != 0x6 || header2 != 0xF) {
    EUDAQ_WARN("Wrong data header found in packet " + std::to_string(ev->GetEventNumber()));
    return false;
  }

  // format of TDC data from SPIDR:
  // 63   59   55   51   47   43   39   35   31   27   23   19   15   11   7    3  0
  // 0110 1111 EEEE EEEE EEEE TTTT TTTT TTTT TTTT TTTT TTTT TTTT TTTT TTTF FFF0 0000
  // where: E=event_no, T=coarse_timestamp, F=fine_timestamp (0x0 to 0xc)

  unsigned int stamp = (trigdata & 0x1E0) >> 5;
  long long int timestamp_raw = static_cast<long long int>(trigdata & 0xFFFFFFFFE00) >> 9;
  long long int timestamp = 0;

  // Intermediate bits need to be zero:Header 0x6 indicate trigger data
  if((trigdata & 0x1F) != 0) {
    EUDAQ_WARN("Invalid data found in packet " + std::to_string(ev->GetEventNumber()));
    return false;
  }
  if(stamp == 0) {
      // stamp value = 0 indicates a TDC error
      // stamp value ranges from 1 to 12 correspond to coarse timestamp + <0-11>
      EUDAQ_WARN("Invalid TDC stamp received in packet " + std::to_string(ev->GetEventNumber()));
  }

  // if jump back in time is larger than 1 sec, overflow detected...
  if((m_syncTimeTDC - timestamp_raw) > 0x1312d000) {
    m_TDCoverflowCounter++;
  }
  m_syncTimeTDC = timestamp_raw;
  timestamp = timestamp_raw + (static_cast<long long int>(m_TDCoverflowCounter) << 35);

  // Calculate timestamp in picoseconds assuming 320 MHz clock:
  uint64_t triggerTime = timestamp * 3125 +(stamp * 3125) / 12;

  // Set timestamps for StdEvent in nanoseconds (timestamps are picoseconds):
  d2->SetTimeBegin(triggerTime);
  d2->SetTimeEnd(triggerTime);

  // Identify the detetor type
  d2->SetDetectorType("SpidrTrigger");

  return true;
}

uint64_t Timepix3RawEvent2StdEventConverter::m_syncTime(0);
uint64_t Timepix3RawEvent2StdEventConverter::m_syncTime_prev(0);
size_t Timepix3RawEvent2StdEventConverter::m_clearedHeader(0);
bool Timepix3RawEvent2StdEventConverter::m_first_time(true);
bool Timepix3RawEvent2StdEventConverter::applyCalibration(false);
std::string Timepix3RawEvent2StdEventConverter::calibrationPathToT("");
std::string Timepix3RawEvent2StdEventConverter::calibrationPathToA("");
std::vector<std::vector<float>> Timepix3RawEvent2StdEventConverter::vtot;
std::vector<std::vector<float>> Timepix3RawEvent2StdEventConverter::vtoa;

<<<<<<< HEAD
bool Timepix3RawEvent2StdEventConverter::Converting(eudaq::EventSPC ev, eudaq::StandardEventSP d2, eudaq::ConfigurationSPC conf) const{
  uint64_t delta_t0 = 1e6; // default: 1sec
  // Read from configuration:
  if(m_first_time) {
      delta_t0 = conf->Get("delta_t0", 1e6); // default: 1sec
      EUDAQ_INFO("Will detect 2nd T0 indirectly if timestamp jumps back by more than " + to_string(delta_t0) + "ns.");
      m_first_time = false;

      if(conf->Has("calibration_path_tot") && conf->Has("calibration_path_toa")) {
          calibrationPathToT = conf->Get("calibration_path_tot","");
          calibrationPathToA = conf->Get("calibration_path_toa","");
          applyCalibration = true;
          EUDAQ_INFO("Applying ToT calibration from " + calibrationPathToT);
          EUDAQ_INFO("Applying ToA calibration from " + calibrationPathToA);

          std::string tmp;
          loadCalibration(calibrationPathToT, ' ', vtot);
          loadCalibration(calibrationPathToA, ' ', vtoa);

            for(size_t row = 0; row < 256; row++) {
                for(size_t col = 0; col < 256; col++) {
                    float a = vtot.at(256 * row + col).at(2);
                    float b = vtot.at(256 * row + col).at(3);
                    float c = vtot.at(256 * row + col).at(4);
                    float t = vtot.at(256 * row + col).at(5);
                    float toa_c = vtoa.at(256 * row + col).at(2);
                    float toa_t = vtoa.at(256 * row + col).at(3);
                    float toa_d = vtoa.at(256 * row + col).at(4);

                    double cold = static_cast<double>(col);
                    double rowd = static_cast<double>(row);
                }
            }
        } else {
            EUDAQ_INFO("No calibration file path or no DUT name given; data will be uncalibrated.");
            applyCalibration = false;
        }
    }

=======
  // Time difference as criterion for indirect T0 detection (time to previous hit) in MICRO-seconds:
  uint64_t delta_t0 = conf->Get("delta_t0", 1e6); // default: 1sec
  if(m_first_time){
      EUDAQ_INFO("Will detect 2nd T0 indirectly if timestamp jumps back by more than " + to_string(delta_t0) + "us.");
      m_first_time = false;
  }
>>>>>>> 26c1de6b
  bool data_found = false;

  // No event
  if(!ev || ev->NumBlocks() < 1) {
    return false;
  }

  // Retrieve data from Block 0:
  std::vector<uint64_t> vpixdata;
  auto data = ev->GetBlock(0);
  vpixdata.resize(data.size() / sizeof(uint64_t));
  memcpy(&vpixdata[0], &data[0], data.size());

  // Create a StandardPlane representing one sensor plane
  eudaq::StandardPlane plane(0, "SPIDR", "Timepix3");
  plane.SetSizeZS(256, 256, 0);

  // Event time stamps, defined by first and last pixel timestamp found in the data block:
  uint64_t event_begin = std::numeric_limits<uint64_t>::max(), event_end = std::numeric_limits<uint64_t>::lowest();

  for(const auto& pixdata : vpixdata) {
    // Get the header (first 4 bits): 0x4 is the "heartbeat" signal, 0xA and 0xB are pixel data
    const uint8_t header = static_cast<uint8_t>((pixdata & 0xF000000000000000) >> 60) & 0xF;

    // Use header 0x4 to get the long timestamps (syncTime)
    if(header == 0x4) {
      // The 0x4 header tells us that it is part of the timestamp, there is a second 4-bit header that says if it is the most
      // or least significant part of the timestamp
      const uint8_t header2 = ((pixdata & 0x0F00000000000000) >> 56) & 0xF;

      // This is a bug fix. There appear to be errant packets with garbage data - source to be tracked down.
      // Between the data and the header the intervening bits should all be 0, check if this is the case
      const uint8_t intermediateBits = ((pixdata & 0x00FF000000000000) >> 48) & 0xFF;
      if(intermediateBits != 0x00) {
        continue;
      }

      // 0x4 is the least significant part of the timestamp
      if(header2 == 0x4) {
        // The data is shifted 16 bits to the right, then 12 to the left in order to match the timestamp format (net 4 right)
        m_syncTime = (m_syncTime & 0xFFFFF00000000000) + ((pixdata & 0x0000FFFFFFFF0000) >> 4);
      }
      // 0x5 is the most significant part of the timestamp
      if(header2 == 0x5) {
        // The data is shifted 16 bits to the right, then 44 to the left in order to match the timestamp format (net 28 left)
        m_syncTime = (m_syncTime & 0x00000FFFFFFFFFFF) + ((pixdata & 0x00000000FFFF0000) << 28);

        if(m_clearedHeader==0 && (m_syncTime / 4096 / 40) < 6000000) { // < 6sec
          EUDAQ_INFO("Timepix3: Detected T0 signal. Header cleared.");
          m_clearedHeader++;

        // From SPS data we know that even though pixel timestamps are not perfectly chronological, they are not more
        // than "mixed up by -20us". At DESY, this is hardly (ever?) the case due to the lower occupancies.
        // Hence, if the current timestamp is more than 20us earlier than the previous timestamp, we can assume that
        // a 2nd T0 has occured.
        // This implies we cannot detect a 2nd T0 within the first "delta_t0" microseconds after the initial T0.
    } else if (m_syncTime < m_syncTime_prev - 0xFFFFFFFFFFFFFFFF & (delta_t0 * 4096 * 40)) { // mask to avoid wrap-around of uint64_t
          m_clearedHeader++;
        }
        m_syncTime_prev = m_syncTime;
      }
    }

    // Sometimes there is still data left in the buffers at the start of a run. For that reason we keep skipping data until
    // this "header" data has been cleared, when the heart beat signal starts from a low number (~few seconds max).
    // To detect a possible second T0, we have no better gauge than the same criterion:
    // Comparing the timestamp to the previous timestamp (see above).
    if(m_clearedHeader == 0) {
        continue;
    } else if(m_clearedHeader > 1) {
        throw DataInvalid("Timepix3: Detected second T0 signal.");
    }

    // Header 0xA and 0xB indicate pixel data
    if(header == 0xA || header == 0xB) {
      data_found = true;
      // Decode the pixel information from the relevant bits
      const uint16_t dcol = static_cast<uint16_t>((pixdata & 0x0FE0000000000000) >> 52);
      const uint16_t spix = static_cast<uint16_t>((pixdata & 0x001F800000000000) >> 45);
      const uint16_t pix = static_cast<uint16_t>((pixdata & 0x0000700000000000) >> 44);
      const uint16_t col = static_cast<uint16_t>(dcol + pix / 4);
      const uint16_t row = static_cast<uint16_t>(spix + (pix & 0x3));

      // Get the rest of the data from the pixel
      // const UShort_t pixno = col * 256 + row;
      const uint32_t data = static_cast<uint32_t>((pixdata & 0x00000FFFFFFF0000) >> 16);
      const uint32_t tot = (data & 0x00003FF0) >> 4;
      const uint64_t spidrTime(pixdata & 0x000000000000FFFF);
      const uint64_t ftoa(data & 0x0000000F);
      const uint64_t toa((data & 0x0FFFC000) >> 14);

      // Calculate the timestamp.
      uint64_t time = (((spidrTime << 18) + (toa << 4) + (15 - ftoa)) << 8) + (m_syncTime & 0xFFFFFC0000000000);

      // Adjusting phases for double column shift
      time += ((static_cast<uint64_t>(col) / 2 - 1) % 16) * 256;

      // The time from the pixels has a maximum value of ~26 seconds. We compare the pixel time to the "heartbeat"
      // signal (which has an overflow of ~4 years) and check if the pixel time has wrapped back around to 0
      while(static_cast<long long>(m_syncTime) - static_cast<long long>(time) > 0x0000020000000000) {
        time += 0x0000040000000000;
      }

      // Convert final timestamp into picoseconds
      const uint64_t timestamp = time * 1000 / 4096 * 25;

      // Apply calibration if applyCalibration is true
      // (copied over from Corryvreckan EventLoaderTimepix3)
      if(applyCalibration) {
        // EUDAQ_DEBUG()"Applying calibration to DUT"); // cannot change verbosity in Corryvreckan
        size_t scol = static_cast<size_t>(col);
        size_t srow = static_cast<size_t>(row);
        float a = vtot.at(256 * srow + scol).at(2);
        float b = vtot.at(256 * srow + scol).at(3);
        float c = vtot.at(256 * srow + scol).at(4);
        float t = vtot.at(256 * srow + scol).at(5);

        float toa_c = vtoa.at(256 * srow + scol).at(2);
        float toa_t = vtoa.at(256 * srow + scol).at(3);
        float toa_d = vtoa.at(256 * srow + scol).at(4);

        // Calculating calibrated tot and toa
        float fvolts = (sqrt(a * a * t * t + 2 * a * b * t + 4 * a * c - 2 * a * t * static_cast<float>(tot) +
                             b * b - 2 * b * static_cast<float>(tot) + static_cast<float>(tot * tot)) +
                        a * t - b + static_cast<float>(tot)) /
                       (2 * a);
        double fcharge = fvolts * 1e-3 * 3e-15 * 6241.509 * 1e15; // capacitance is 3 fF or 18.7 e-/mV

        /* Note 1: fvolts is the inverse to f(x) = a*x + b - c/(x-t). Note the +/- signs! */
        /* Note 2: The capacitance is actually smaller than 3 fC, more like 2.5 fC. But there is an offset when when
         * using testpulses. Multiplying the voltage value with 20 [e-/mV] is a good approximation but means one is
         * over estimating the input capacitance to compensate the missing information of the offset. */

        uint64_t t_shift = (toa_c / (fvolts - toa_t) + toa_d) * 1000; // convert to ps
        const uint64_t ftimestamp = timestamp - t_shift;
        // EUDAQ_DEBUG("Time shift = " + to_string(t_shift) + "ps"); // cannot change verbosity in Corryvreckan
        // EUDAQ_DEBUG("Timestamp calibrated = " + to_string(ftimestamp) + "ps"); // cannot change verbosity in Corryvreckan

        if(col >= 256 || row >= 256) {
            EUDAQ_WARN("Pixel address " + std::to_string(col) + ", " + std::to_string(row) + " is outside of pixel matrix.");
        }
        // Set event start/stop:
        event_begin = (ftimestamp < event_begin) ? ftimestamp : event_begin;
        event_end = (ftimestamp > event_end) ? ftimestamp : event_end;

        // push new pixel object with calibrated values of tot and toa
        plane.PushPixel(col, row, fcharge, ftimestamp);
      } else {
        // Set event start/stop:
        event_begin = (timestamp < event_begin) ? timestamp : event_begin;
        event_end = (timestamp > event_end) ? timestamp : event_end;

        // creating new pixel object with non-calibrated values of tot and toa
        plane.PushPixel(col, row, tot, timestamp);
      } // end applyCalibration
    } // end header 0xA and 0xB indicate pixel data
  }

  // Add the plane to the StandardEvent
  d2->AddPlane(plane);

  // Store event begin and end:
  d2->SetTimeBegin(event_begin);
  d2->SetTimeEnd(event_end);

  // Identify the detetor type
  d2->SetDetectorType("Timepix3");

  return data_found;
}

void Timepix3RawEvent2StdEventConverter::loadCalibration(std::string path, char delim, std::vector<std::vector<float>>& dat) const {
    // copied from Corryvreckan EventLoaderTimepix3
    std::ifstream f;
    f.open(path);
    dat.clear();

    // check if file is open
    if(!f.is_open()) {
        throw DataInvalid("Cannot open calibration file:\n\t" + path);
        return;
    }

    // read file line by line
    int i = 0;
    std::string line;
    while(!f.eof()) {
        std::getline(f, line);

        // check if line is empty or a comment
        // if not write to output vector
        if(line.size() > 0 && isdigit(line.at(0))) {
            std::stringstream ss(line);
            std::string word;
            std::vector<float> row;
            while(std::getline(ss, word, delim)) {
                i += 1;
                row.push_back(stof(word));
            }
            dat.push_back(row);
        }
    }

    // warn if too few entries
    if(dat.size() != 256 * 256) {
        throw DataInvalid("Something went wrong. Found only " + to_string(i) + " entries. Not enough for TPX3.\n\t");
    }

    f.close();
}<|MERGE_RESOLUTION|>--- conflicted
+++ resolved
@@ -89,7 +89,6 @@
 std::vector<std::vector<float>> Timepix3RawEvent2StdEventConverter::vtot;
 std::vector<std::vector<float>> Timepix3RawEvent2StdEventConverter::vtoa;
 
-<<<<<<< HEAD
 bool Timepix3RawEvent2StdEventConverter::Converting(eudaq::EventSPC ev, eudaq::StandardEventSP d2, eudaq::ConfigurationSPC conf) const{
   uint64_t delta_t0 = 1e6; // default: 1sec
   // Read from configuration:
@@ -129,14 +128,6 @@
         }
     }
 
-=======
-  // Time difference as criterion for indirect T0 detection (time to previous hit) in MICRO-seconds:
-  uint64_t delta_t0 = conf->Get("delta_t0", 1e6); // default: 1sec
-  if(m_first_time){
-      EUDAQ_INFO("Will detect 2nd T0 indirectly if timestamp jumps back by more than " + to_string(delta_t0) + "us.");
-      m_first_time = false;
-  }
->>>>>>> 26c1de6b
   bool data_found = false;
 
   // No event
