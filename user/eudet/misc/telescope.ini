[Producer.ni_mimosa]
NiIPaddr = 192.168.22.2

[Producer.aida_tlu]
<<<<<<< HEAD
initid = 20180924 # you can use this to track your changes, e.g. using the date
TLUmod= "1e"

# Path on the PC with TLU Producer and relative path is starting path euRun! 
ConnectionFile= "file:///opt/eudaq2/user/eudet/misc/hw_conf/aida_tlu/aida_tlu_connection.xml"
#ConnectionFile= "file:///opt/eudaq2/user/tlu/misc/aida_tlu/aida_tlu_connection.xml"
#ConnectionFile= "file://../hw_conf/aida_tlu/aida_tlu_connection.xml" # relative path from execution dircetory
=======
# you can use this to track your changes, e.g. using the date
initid = 20180925 
TLUmod= "1e"

# Path on the PC with TLU Producer and relative path is starting path euRun! 
ConnectionFile = "file:///opt/eudaq2/user/eudet/misc/hw_conf/aida_tlu/aida_tlu_connection.xml"
# relative path from execution directory
#ConnectionFile = "file://../hw_conf/aida_tlu/aida_tlu_connection.xml" 
>>>>>>> e20b4627
# ControlHub is recommended for Ubuntu, the name is the name in the conncetion file
DeviceName = "aida_tlu.controlhub"
#DeviceName = "aida_tlu.udp"


# Set CONFCLOCK to 1 to configure clock, which is necessary after a power cycle
CONFCLOCK = 1
# Path to clock file
CLOCK_CFG_FILE = "/opt/eudaq2/user/eudet/misc/hw_conf/aida_tlu/aida_tlu_clk_config.txt"
# Set skipini to 1, if you want to skip the init-step
skipini = 0

# further expert setting, do not change 
nDUTs = 4               # number of HDMI inputs, leave 4 even if you only use fewer inputs
nTrgIn = 6
intRefOn = 0            # 0 = False (Internal Reference OFF), 1 = True
VRefInt = 2.5
VRefExt = 1.3
I2C_COREEXP_Addr = 0x21 # I2C address of the bus expander on Enclustra FPGA
I2C_CLK_Addr = 0x68     # I2C address of the Si5345
I2C_DAC1_Addr = 0x13    # I2C address of 1st AD5665R
I2C_DAC2_Addr = 0x1F    # I2C address of 2nd AD5665R
I2C_ID_Addr = 0x50      # I2C address of unique Id number EEPROM
I2C_EXP1_Addr = 0x74    # I2C address of 1st expander PCA9539PW
I2C_EXP2_Addr = 0x75    # I2C address of 2nd expander PCA9539PW


[LogCollector.log]
# Currently, all LogCollectors have a hardcoded runtime name: log
# the $12D will be converted a data/time string with 12 digits.
EULOG_GUI_LOG_FILE_PATTERN = /opt/eudaq2/log/log_$12D.log

[DataCollector.one_dc]
# nothing

[Monitor.my_mon]
# nothinga

<<<<<<< HEAD
# name hardcoded, this is for version 6.2
#[Producer.USBpix]	
# name hardcoded, this is for version 5.3, this happens all in the ini step
[Producer.USBpixI4]	
=======
[Producer.USBpixI4]	
# name hardcoded, this is for version 5.3, this happens all in the ini step
#[Producer.USBpix]	# name hardcoded, this is for version 6.2
>>>>>>> e20b4627
# config file with proper paths for TB22
config_file = /opt/eudaq2/user/eudet/misc/hw_conf/fei4_stcontrol/180924_fei4b_desy_system_5.3.cfg.root 
# see in OnlineMonitor distribution, adjusted to mean - maybe right, maybe not
<<<<<<< HEAD
#lvl1_delay = 9 
#SRAM_READOUT_AT = 20
lvl1_delay = 21
SWAP_XY = 1 
SRAM_READOUT_AT = 10

#############################################
## from STeudaq_producer.cxx, v5.3
## pattern: name, default
#config.Get("boards", "no")
#config.Get((QString("modules[") + scan_options.boards[i] + QString("]")).toStdString(), "no")
#
#config.Get("SkipConfiguration", "no")
#config.Get("SRAM_READOUT_AT", 30)
#config.Get("UseSingleBoardConfigs", "no")
#
#config.Get("config_file", "")
#config.Get((QString("config_file[") + scan_options.boards[i] + QString("]")).toStdString().c_str(), "")
#config.Get("config_file[*]", "")
#config.Get((QString("config_module[") + scan_options.boards[i] + QString("]")).toStdString().c_str(), "")
#config.Get("config_module[*]", "")
#
#config.Get((QString("trigger_replication[") + scan_options.boards[i] + QString("]")).toStdString().c_str(), "")
#config.Get("trigger_replication[*]", "off")
#config.Get("uc_firmware", "")
#config.Get("adapterCardFlavour", 0)
#config.Get("rawdata_path", "")
#config.Get("histogram_filename", "")
#
#config.Get("lvl1_delay", "26")
#config.Get("first_sensor_id", "0")
#config.Get("tlu_trigger_data_delay", "10")
#config.Get("trigger_rate_threshold", 0)
#
#m_config.Get((QString("orientation[") + QString::number(p_board_ids[i]) + QString("]")).toStdString(), "0")
=======
lvl1_delay = 26
SRAM_READOUT_AT = 10
>>>>>>> e20b4627
<|MERGE_RESOLUTION|>--- conflicted
+++ resolved
@@ -2,15 +2,6 @@
 NiIPaddr = 192.168.22.2
 
 [Producer.aida_tlu]
-<<<<<<< HEAD
-initid = 20180924 # you can use this to track your changes, e.g. using the date
-TLUmod= "1e"
-
-# Path on the PC with TLU Producer and relative path is starting path euRun! 
-ConnectionFile= "file:///opt/eudaq2/user/eudet/misc/hw_conf/aida_tlu/aida_tlu_connection.xml"
-#ConnectionFile= "file:///opt/eudaq2/user/tlu/misc/aida_tlu/aida_tlu_connection.xml"
-#ConnectionFile= "file://../hw_conf/aida_tlu/aida_tlu_connection.xml" # relative path from execution dircetory
-=======
 # you can use this to track your changes, e.g. using the date
 initid = 20180925 
 TLUmod= "1e"
@@ -19,7 +10,6 @@
 ConnectionFile = "file:///opt/eudaq2/user/eudet/misc/hw_conf/aida_tlu/aida_tlu_connection.xml"
 # relative path from execution directory
 #ConnectionFile = "file://../hw_conf/aida_tlu/aida_tlu_connection.xml" 
->>>>>>> e20b4627
 # ControlHub is recommended for Ubuntu, the name is the name in the conncetion file
 DeviceName = "aida_tlu.controlhub"
 #DeviceName = "aida_tlu.udp"
@@ -58,56 +48,12 @@
 [Monitor.my_mon]
 # nothinga
 
-<<<<<<< HEAD
-# name hardcoded, this is for version 6.2
-#[Producer.USBpix]	
-# name hardcoded, this is for version 5.3, this happens all in the ini step
-[Producer.USBpixI4]	
-=======
 [Producer.USBpixI4]	
 # name hardcoded, this is for version 5.3, this happens all in the ini step
 #[Producer.USBpix]	# name hardcoded, this is for version 6.2
->>>>>>> e20b4627
 # config file with proper paths for TB22
 config_file = /opt/eudaq2/user/eudet/misc/hw_conf/fei4_stcontrol/180924_fei4b_desy_system_5.3.cfg.root 
 # see in OnlineMonitor distribution, adjusted to mean - maybe right, maybe not
-<<<<<<< HEAD
-#lvl1_delay = 9 
-#SRAM_READOUT_AT = 20
-lvl1_delay = 21
-SWAP_XY = 1 
-SRAM_READOUT_AT = 10
-
-#############################################
-## from STeudaq_producer.cxx, v5.3
-## pattern: name, default
-#config.Get("boards", "no")
-#config.Get((QString("modules[") + scan_options.boards[i] + QString("]")).toStdString(), "no")
-#
-#config.Get("SkipConfiguration", "no")
-#config.Get("SRAM_READOUT_AT", 30)
-#config.Get("UseSingleBoardConfigs", "no")
-#
-#config.Get("config_file", "")
-#config.Get((QString("config_file[") + scan_options.boards[i] + QString("]")).toStdString().c_str(), "")
-#config.Get("config_file[*]", "")
-#config.Get((QString("config_module[") + scan_options.boards[i] + QString("]")).toStdString().c_str(), "")
-#config.Get("config_module[*]", "")
-#
-#config.Get((QString("trigger_replication[") + scan_options.boards[i] + QString("]")).toStdString().c_str(), "")
-#config.Get("trigger_replication[*]", "off")
-#config.Get("uc_firmware", "")
-#config.Get("adapterCardFlavour", 0)
-#config.Get("rawdata_path", "")
-#config.Get("histogram_filename", "")
-#
-#config.Get("lvl1_delay", "26")
-#config.Get("first_sensor_id", "0")
-#config.Get("tlu_trigger_data_delay", "10")
-#config.Get("trigger_rate_threshold", 0)
-#
-#m_config.Get((QString("orientation[") + QString::number(p_board_ids[i]) + QString("]")).toStdString(), "0")
-=======
 lvl1_delay = 26
 SRAM_READOUT_AT = 10
->>>>>>> e20b4627
+SWAP_XY = 1 