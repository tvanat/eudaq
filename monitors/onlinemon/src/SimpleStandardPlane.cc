--- conflicted
+++ resolved
@@ -257,23 +257,14 @@
     is_UNKNOWN = false;
     AnalogPixelType = true;
   }
-<<<<<<< HEAD
-  else if(name=="CLICpix" || name=="timepix3")
-  {
-    is_UNKNOWN=false;
-  }
-  else
-  {
-    is_UNKNOWN=true;
-=======
  else if (name == "Explorer20x20" || name == "Explorer30x30") {
     is_EXPLORER = true;
     is_UNKNOWN = false;
     AnalogPixelType = true;
-  } else if (name == "pALPIDEfs") {
+ } else if (name == "pALPIDEfs" ||
+	    name=="CLICpix" || name=="timepix3") {
     is_UNKNOWN = false;
   } else {
     is_UNKNOWN = true;
->>>>>>> cd5d9aed
   }
 }