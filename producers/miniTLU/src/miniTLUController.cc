--- conflicted
+++ resolved
@@ -101,23 +101,6 @@
   void miniTLUController::ReadEventFIFO() {
     if(m_nEvtInFIFO) {
       if (!(m_nEvtInFIFO)) std::cout << "Warning odd words in fifo!" << std::endl;
-<<<<<<< HEAD
-      ValVector< uint32_t > fifoContent = m_hw->getNode("eventBuffer.EventFifoData").readBlock(m_nEvtInFIFO);
-      m_hw->dispatch();
-      if(fifoContent.valid()) {
-	bool lowBits = false;
-	uint64_t word = 0;
-	//	std::cout << "Dump event FIFO" << std::endl;
-	for ( ValVector< uint32_t >::const_iterator i ( fifoContent.begin() ); i!=fifoContent.end(); ++i ) {
-	  // std::cout << "-- " << std::hex << *i << std::endl;
-	  if(lowBits) {
-	    word = (((uint64_t)(word))<<32) | *i;
-	    m_dataFromTLU.push_back(word);
-	    lowBits = false;
-	  } else {
-	    word = *i;
-	    lowBits = true;
-=======
       try {
         ValVector< uint32_t > fifoContent = m_hw->getNode("eventBuffer.EventFifoData").readBlock(m_nEvtInFIFO);
         m_hw->dispatch();
@@ -135,7 +118,6 @@
 	      word = *i;
 	      lowBits = true;
 	    }
->>>>>>> 0085793b
 	  }
         } else {
 	  std::cout << "Error reading FIFO" << std::endl;
