--- conflicted
+++ resolved
@@ -41,11 +41,7 @@
   }
   is_DEPFET = p.is_DEPFET;
 
-<<<<<<< HEAD
-  //  std::cout << "HitmapHistos::Sensorname: " << _sensor << " "<< _id<< std::endl;
-=======
   //std::cout << "HitmapHistos::Sensorname: " << _sensor << " "<< _id<< std::endl;
->>>>>>> 183f523f
 
   if (_maxX != -1 && _maxY != -1) {
     sprintf(out,"%s %i Raw Hitmap",_sensor.c_str(),_id);
@@ -169,7 +165,7 @@
       _nHits_section[section]= new TH1I(out2, out,50,0,50);
       if (_nHits_section[section]==NULL)
       {
-        //cout<< "Error allocating Histogram" << out<< endl;
+        cout<< "Error allocating Histogram" << out<< endl;
         exit(-1);
       }
       else
@@ -182,7 +178,7 @@
       _nClusters_section[section]= new TH1I(out2, out,50,0,50);
       if (_nClusters_section[section]==NULL)
       {
-        //cout<< "Error allocating Histogram" << out<< endl;
+        cout<< "Error allocating Histogram" << out<< endl;
         exit(-1);
       }
       else
@@ -195,7 +191,7 @@
       _nClustersize_section[section]= new TH1I(out2, out,10,0,10);
       if (_nClustersize_section[section]==NULL)
       {
-        //cout<< "Error allocating Histogram" << out<< endl;
+        cout<< "Error allocating Histogram" << out<< endl;
         exit(-1);
       }
       else
@@ -208,7 +204,7 @@
       _nHotPixels_section[section]= new TH1I(out2, out,50,0,50);
       if (_nHotPixels_section[section]==NULL)
       {
-        //cout<< "Error allocating Histogram" << out<< endl;
+        cout<< "Error allocating Histogram" << out<< endl;
         exit(-1);
       }
       else
@@ -227,7 +223,7 @@
         plane_map_array[j]=new int[_maxY];
         if (plane_map_array[j]==NULL)
         {
-          //cout << "HitmapHistos :Error in memory allocation"<<endl;
+          cout << "HitmapHistos :Error in memory allocation"<<endl;
           exit(-1);
         }
       }
