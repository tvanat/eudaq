#include "tlu/TLUController.hh"
#include "tlu/USBTracer.hh"
#include "tlu/TLUAddresses.hh"
#include "eudaq/Platform.hh"
#include "eudaq/Exception.hh"
#include "eudaq/Timer.hh"
#include "eudaq/Utils.hh"
#include "eudaq/Logger.hh"

#ifdef WIN32
# include <cstdio>  // HK
#include "tlu/win_Usleep.h"
#define EUDAQ_uSLEEP(x) uSleep(x)

#else
#define EUDAQ_uSLEEP(x) usleep(x)
# include <unistd.h>
#endif

#include <iostream>
#include <ostream>
#include <fstream>
#include <iomanip>
#include <cstdlib>

using eudaq::mSleep;
using eudaq::hexdec;
using eudaq::to_string;
using eudaq::to_hex;
using eudaq::ucase;


#define MASKOUTTHELASTFOURBITS 0xFFFFFFFFFFFFFFF



#define PCA955_HW_ADDR 4
#define AD5316_HW_ADDR 3
#define PCA955_INPUT0_REGISTER 0
#define PCA955_INPUT1_REGISTER 1
#define PCA955_OUTPUT0_REGISTER 2
#define PCA955_OUTPUT1_REGISTER 3
#define PCA955_POLARITY0_REGISTER 4
#define PCA955_POLARITY1_REGISTER 5
#define PCA955_CONFIG0_REGISTER 6
#define PCA955_CONFIG1_REGISTER 7

namespace tlu {

  void TLU_LEDs::print(std::ostream & os) const {
    os << (left ? 'L' : '.')
       << (right ? 'R' : '.')
       << '-'
       << ((trig & 3) == 3 ? 'Y' : (trig & 2) ? 'R' : (trig & 1) ? 'G' : '.')
       << (busy ? 'B' : '.')
       << (rst ? 'R' : '.'); 
  }

  static const uint64_t NOTIMESTAMP = (uint64_t)-1;

  int do_usb_reset(ZESTSC1_HANDLE Handle); // defined in TLU_USB.cc

  std::string TLUException::make_msg(const std::string & msg, int status, int tries) {
    if (status == 0) {
      return msg;
    } else {
      char * errmsg;
      ZestSC1GetErrorMessage(static_cast<ZESTSC1_STATUS>(status), &errmsg);
      return "ZestSC1 ERROR in function " + msg + (tries ? " (" + eudaq::to_string(tries) + " tries)" : "")
        + " status = " + eudaq::to_string(status) + " (" + errmsg + ").";
    }
  }

  namespace {

    static const double TLUFREQUENCY = 48.001e6;
    static const int TLUFREQUENCYMULTIPLIER = 8;
    static const unsigned FIRSTV2SERIAL = 1000;

    static const char * g_versions[] = {
      "Unknown",
      "v0.1",
      "v0.2a",
      "v0.2c"
    };

//     static const uint32_t g_scaler_address[TLU_TRIGGER_INPUTS] = {
//       TRIGGER_IN0_COUNTER_0,
//       TRIGGER_IN1_COUNTER_0,
//       TRIGGER_IN2_COUNTER_0,
//       TRIGGER_IN3_COUNTER_0
//     };

    // Use one static flag for aborting, since the ErrorHandler can't easily
    // find which instance did the access
    // (an improvement would be to use a static std::map<ZESTSC1_HANDLE,TLUController*>)
    static bool errorhandleraborts(int newmode = -1) {
      static bool mode = false;
      if (newmode >= 0) mode = newmode;
      return mode;
    }

    static void DefaultErrorHandler(const char * function,
                                    ZESTSC1_HANDLE handle,
                                    ZESTSC1_STATUS status,
                                    const char *msg) {
      (void)handle;
      (void)status;
      if (errorhandleraborts()) {
        std::cerr << "ZESTSC1 ERROR:  function " << function << " returned error: " << msg << std::endl;
        usbflushtracefile();
        std::abort();
      }
    }

    static void I2Cdelay(unsigned us = 100) {
      eudaq::Timer t;
      do {
        // wait
      } while (t.uSeconds() < us);
      //usleep(us);
    }

    static unsigned lemo_dac_value(double voltage) {
      static const double vref = 2.049, vgain = 3.3;
      static const unsigned fullscale = 0x3ff;
      double vdac = vref - ((voltage - vref) / vgain);
      return unsigned(fullscale * (vdac / (2*vref))) & 0x3FFU;
    }
  }

  double Timestamp2Seconds(uint64_t t) {
    return t / ( TLUFREQUENCY * TLUFREQUENCYMULTIPLIER ) ;
  }

  void TLUEntry::Print(std::ostream & out) const {
    out << m_eventnum
        << ", " << eudaq::hexdec(m_timestamp, 0)
        << " = " << Timestamp2Seconds(m_timestamp);
  }

  std::string TLUEntry::trigger2String()
  {
	
		  std::string returnValue;
		  for (auto i=TLU_TRIGGER_INPUTS-1;i>=0;--i)
		  {

			  
			  returnValue+= to_string(m_trigger[i]);
		  }
		  return returnValue;
	 
  }

  // Modified to allow for a flag to choose between a 0.0V->1.0V (vref = 0.5) or 0.0V->2.0V (vref = 1.0) range
  // The default is vref = 0.5, but the TLU can be modified by cutting the LC1 trace and strapping the LO1 pads
  //   on the PMT supply board (which changes the SET pin on the ADR130 chip, thus doubling the reference voltage).
  unsigned TLUController::CalcPMTDACValue(double voltage)
  {
    double vref;
	
    static const double vgain = 2.0;  
    static const unsigned fullscale = 0x3ffU;   // 10-bits (AD5316 used on standard TLU)

    if(m_pmtvcntlmod == 0)
      {
	vref = 0.5;  // Standard TLU as shipped
      }
    else
      {
	vref = 1.0;  // After hardware modification on PMT power board (cut LC1, jumper LO1)
      }

    if(voltage < 0.0 || voltage > vref * 2.0)
      {
	std::cout << "Input voltage range [0, " << (unsigned)(vref * 2.0) << ".0 V] " << std::endl;
	return 0;
      }

    unsigned dac_orig = 0xb000 | ((unsigned)(fullscale * (voltage / (vref * vgain))) & fullscale) << 2; 

    // repack the data and return
    return((dac_orig >> 8) | ((dac_orig & 0x00ff) << 8));
  }

  TLUController::TLUController(int errorhandler) :
    m_mask(0),
    m_vmask(0),
    m_amask(0),
    m_omask(0),
    m_ipsel(0xff),
    m_handshakemode(0x3F), 
    m_triggerint(0),
    m_inhibit(true),
    m_vetostatus(0),
    m_fsmstatus(0),
    m_dutbusy(0),
    m_clockstat(0),
    m_dmastat(0),
    m_pmtvcntlmod(0),
    m_fsmstatusvalues(0),
    m_triggernum((unsigned)-1),
    m_timestamp(0),
    m_oldbuf(0),
	m_triggerBuffer(nullptr),
    m_particles(0),
    m_lasttime(0),
    m_errorhandler(errorhandler),
    m_version(0),
    m_addr(0),
    m_timestampzero(0),
    m_correctable_blockread_errors(0),
    m_uncorrectable_blockread_errors(0),
    m_usb_timeout_errors(0),
    m_debug_level(0),
	m_TriggerInformation(0)
  {
    errorhandleraborts(errorhandler == 0);
    for (int i = 0; i < TLU_TRIGGER_INPUTS; ++i) {
      m_scalers[i] = 0;
    }

    // Install an error handler
    ZestSC1RegisterErrorHandler(DefaultErrorHandler);

    OpenTLU();
  }

  void TLUController::OpenTLU() {
<<<<<<< HEAD
	  // Request information about the system
	  uint32_t NumCards = 0;
	  uint32_t CardIDs[256] = { 0 };
	  uint32_t SerialNumbers[256] = { 0 };
	  ZESTSC1_FPGA_TYPE FPGATypes[256] = { ZESTSC1_FPGA_UNKNOWN };
	  int status = ZestSC1CountCards((unsigned long*) &NumCards, (unsigned long*)CardIDs, (unsigned long*)SerialNumbers, FPGATypes);
=======
    // Request information about the system
    uint64_t NumCards = 0;
    uint64_t CardIDs[256] = {0};
    uint64_t SerialNumbers[256] = {0};
    ZESTSC1_FPGA_TYPE FPGATypes[256] = {ZESTSC1_FPGA_UNKNOWN};
    int status = ZestSC1CountCards(&NumCards, CardIDs, SerialNumbers, FPGATypes);
>>>>>>> f46e7a5b
    if (status != 0) throw TLUException("ZestSC1CountCards", status);

    if ( m_debug_level & TLU_DEBUG_CONFIG ) {
      std::cout << "DEBUG: NumCards: " << NumCards << std::endl;
      for (unsigned i = 0; i < NumCards; ++i) {
        std::cout << "DEBUG: Card " << i
                  << ", ID = " << hexdec(CardIDs[i])
                  << ", SerialNum = 0x" << hexdec(SerialNumbers[i])
                  << ", FPGAType = " << hexdec(FPGATypes[i])
                  << ", Possible TLU: " << (FPGATypes[i] == ZESTSC1_XC3S1000 ?
                                            "Yes" : "No")
                  << std::endl;
      }
    }

    unsigned found = NumCards;
    for (unsigned i = 0; i < NumCards; ++i) {
      if (FPGATypes[i] == ZESTSC1_XC3S1000) {
        if (found == NumCards) {
          found = i;
        } else {
          throw TLUException("More than 1 possible TLU detected");
        }
      }
    }

    if (found == NumCards) {
      throw TLUException("No TLU detected");
    }

    m_serial = SerialNumbers[found];
    // Open the card
    status = ZestSC1OpenCard(CardIDs[found], &m_handle);
    if (status != 0) throw TLUException("ZestSC1OpenCard", status);
    ZestSC1SetTimeOut(m_handle, 200);
  }

  void TLUController::LoadFirmware() {
    if (m_filename == "") {
      m_filename =TLUFIRMWARE_PATH;
      m_filename+= "/TLU";
      if (m_version > 1) m_filename += "2";
      m_filename += "_Toplevel.bit";
    } else if (m_filename.find_first_not_of("0123456789") == std::string::npos) {
      std::string filename = TLUFIRMWARE_PATH;
      filename+= "/TLU";
      if (m_version == 2) filename += "2";
      filename += "_Toplevel-" + m_filename + ".bit";
      m_filename = filename;
    }
	std::cout<<"Loading bitfile: \""<<m_filename<<"\""<<std::endl;
    ZestSC1ConfigureFromFile(m_handle, const_cast<char*>(m_filename.c_str()));
    InhibitTriggers(true);
  }





  void TLUController::Initialize() {
#ifndef WIN32
    if (m_version == 2) {
      if (!SetupLemo()) {
        // If LEMO ADC does not respond, we must have a v0.2c TLU, so increment version number
        m_version++;
      }
    }
#else 
	 m_version=3;
#endif

    SetPMTVcntl(0U);

    // set up beam trigger
    WriteRegister(m_addr->TLU_BEAM_TRIGGER_VMASK_ADDRESS, m_vmask);
    WriteRegister(m_addr->TLU_BEAM_TRIGGER_AMASK_ADDRESS, m_amask);
    WriteRegister(m_addr->TLU_BEAM_TRIGGER_OMASK_ADDRESS, m_omask);

    SetDUTMask(m_mask, false);

    // Reset pointers
    WriteRegister(m_addr->TLU_RESET_REGISTER_ADDRESS, 
                  (1 << m_addr->TLU_TRIGGER_COUNTER_RESET_BIT)
                  | (1 << m_addr->TLU_BUFFER_POINTER_RESET_BIT) 
                  | (1 << m_addr->TLU_TRIGGER_FSM_RESET_BIT) 
                  ); 

    WriteRegister(m_addr->TLU_INTERNAL_TRIGGER_INTERVAL, m_triggerint);

    WritePCA955(m_addr->TLU_I2C_BUS_MOTHERBOARD,
                m_addr->TLU_I2C_BUS_MOTHERBOARD_TRIGGER__ENABLE_IPSEL_IO, 0xff00); // turn mb and lemo trigger outputs on
    WritePCA955(m_addr->TLU_I2C_BUS_MOTHERBOARD,
                m_addr->TLU_I2C_BUS_MOTHERBOARD_RESET_ENABLE_IO, 0xff00); // turn mb and lemo reset outputs on
  }

  TLUController::~TLUController() {
    delete[] m_oldbuf;
	delete[] m_triggerBuffer;
    ZestSC1CloseCard(m_handle);
  }

  void TLUController::Configure() {
    if (m_version == 0) {
      if (m_serial >= FIRSTV2SERIAL || m_serial == 260) { // DEST TLU v0.2 has serial 260
        m_version = 2;
      } else {
        m_version = 1;
      }
    }
    if (m_version == 1) {
      m_addr = &v0_1;
    } else {
      m_addr = &v0_2;
    }
    if (!m_oldbuf) {
		m_oldbuf = new uint64_t[m_addr->TLU_BUFFER_DEPTH];
		m_triggerBuffer=new unsigned[m_addr->TLU_BUFFER_DEPTH];
	}
    LoadFirmware();
    Initialize();
  }


    bool TLUController::SetPMTVcntl(unsigned value)
    {
        SelectBus(m_addr->TLU_I2C_BUS_DISPLAY);
	try {
	    WriteI2C16((AD5316_HW_ADDR << 2) | m_addr->TLU_I2C_BUS_PMT_DAC, 0x0f, CalcPMTDACValue((double)value/1000.0));  // Convert mV value to volts
	} catch (const eudaq::Exception &) {
	    return false;
	}
    
	return true;
    }

    // in mV, TLU_PMTS entries expected, sets each PMT control voltage separately
    // Note: PMT 1 (Chan 0 on faceplate) is connected to AD5316 DACD and PMT4 is connected to DACA (2->DACC, 3->DACB)
    bool TLUController::SetPMTVcntl(unsigned *values, double *gain_errors, double *offset_errors)
    {
	double target_voltages[TLU_PMTS];

	for(int i = 0; i < TLU_PMTS; i++)
	{
	    if(gain_errors != NULL)
	    {
		target_voltages[i] = (double)values[i] * (1.0 / gain_errors[i]);
	    }
	    else
	    {
		target_voltages[i] = (double)values[i];
	    }

	    // Convert to Volts at the same time
	    if(offset_errors != NULL)
	    {
		target_voltages[i] = (target_voltages[i] - offset_errors[i]) / 1000.0;
	    }
	    else
	    {
		target_voltages[i] = target_voltages[i] / 1000.0;
	    }
	}

        SelectBus(m_addr->TLU_I2C_BUS_DISPLAY);
	for(int i = 0; i < TLU_PMTS; i++)
	{
	    try {
	        WriteI2C16((AD5316_HW_ADDR << 2) | m_addr->TLU_I2C_BUS_PMT_DAC, 0x08 >> i, CalcPMTDACValue(target_voltages[i]));
	    } catch (const eudaq::Exception &) {
	        return false;
	    }
	}
    
	return true;
    }

    // Used by CalcPMTDACValue to determine voltage range produced by the TLU for the PMT Vcntl values
    void TLUController::SetPMTVcntlMod(unsigned value)
    {
        m_pmtvcntlmod = value;
    }

    // Preserved for backwards compatibility
    bool TLUController::SetupLVPower(int value) {
        return(SetPMTVcntl(value));
    }

  bool TLUController::SetupLemo() {
    SelectBus(m_addr->TLU_I2C_BUS_LEMO);
    try {
      // TTL (0x3) -> -0.5
      // NIM (0xC) ->  0.4
      WriteI2C16((AD5316_HW_ADDR << 2) | m_addr->TLU_I2C_BUS_LEMO_DAC,
                 0x3, 0xf000 | (lemo_dac_value(-0.5) << 2));
      WriteI2C16((AD5316_HW_ADDR << 2) | m_addr->TLU_I2C_BUS_LEMO_DAC,
                 0xC, 0xf000 | (lemo_dac_value(0.4) << 2));
    } catch (const eudaq::Exception &) {
      
      return false;
    }
    // Set high-z for TTL, 50-ohm for NIM
    WritePCA955(m_addr->TLU_I2C_BUS_LEMO, m_addr->TLU_I2C_BUS_LEMO_RELAY_IO, 0x03);
    return true;
  }

  void TLUController::Start() {
    // restart triggers
    //ResetTriggerCounter();
    //Initialize();

    InhibitTriggers(false);
  }

  void TLUController::Stop() {
    InhibitTriggers(true);
  }

  void TLUController::ResetTriggerCounter() {
    WriteRegister(m_addr->TLU_RESET_REGISTER_ADDRESS, 1 << m_addr->TLU_TRIGGER_COUNTER_RESET_BIT);
    WriteRegister(m_addr->TLU_RESET_REGISTER_ADDRESS, 0);
  }

  void TLUController::ResetScalers() {
    WriteRegister(m_addr->TLU_RESET_REGISTER_ADDRESS, 1 << m_addr->TLU_TRIGGER_SCALERS_RESET_BIT);
    WriteRegister(m_addr->TLU_RESET_REGISTER_ADDRESS, 0);
  }

  void TLUController::ResetTimestamp() {
    WriteRegister(m_addr->TLU_RESET_REGISTER_ADDRESS, 1 << m_addr->TLU_TIMESTAMP_RESET_BIT);
    m_timestampzero = eudaq::Time::Current();
    // WriteRegister(m_addr->TLU_RESET_REGISTER_ADDRESS, 0); // don't need to write zero afterwards.
  }

  void TLUController::ResetUSB() {
    do_usb_reset(m_handle);
    // this fails with error:
    // "The requested card ID does not correspond to any devices in the system"
    // Why?
    OpenTLU();
  }

  void TLUController::SetFirmware(const std::string & filename) {
    m_filename = filename;
  }

  void TLUController::SetVersion(unsigned version) {
    m_version = version;
  }

  void TLUController::SetDebugLevel(unsigned level) {
    m_debug_level = level;
  }

  void TLUController::SetDUTMask(unsigned char mask, bool updateleds) {
    m_mask = mask;
    if (m_addr) WriteRegister(m_addr->TLU_DUT_MASK_ADDRESS, m_mask);
    if (updateleds) UpdateLEDs();
  }

  void TLUController::SetVetoMask(unsigned char mask) {
    m_vmask = mask;
    if (m_addr) WriteRegister(m_addr->TLU_BEAM_TRIGGER_VMASK_ADDRESS, m_vmask);
  }

  void TLUController::SetAndMask(unsigned char mask) {
    m_amask = mask;
    if (m_addr) WriteRegister(m_addr->TLU_BEAM_TRIGGER_AMASK_ADDRESS, m_amask);
  }

  void TLUController::SetOrMask(unsigned char mask) {
    m_omask = mask;
    if (m_addr) WriteRegister(m_addr->TLU_BEAM_TRIGGER_OMASK_ADDRESS, m_omask);
  }

  void TLUController::SetEnableDUTVeto(unsigned char mask) {
    m_enabledutveto = mask;
    if (m_addr) WriteRegister(m_addr->TLU_ENABLE_DUT_VETO_ADDRESS, m_enabledutveto);
  }

  void TLUController::SetStrobe(uint32_t period , uint32_t width) {
    m_strobeperiod = period;
    m_strobewidth = width;

    if (m_addr) {
      if (m_strobeperiod != 0 && m_strobewidth != 0) { // if either period or width is zero don't enable strobe
        WriteRegister24(m_addr->TLU_STROBE_PERIOD_ADDRESS_0, m_strobeperiod);
        WriteRegister24(m_addr->TLU_STROBE_WIDTH_ADDRESS_0, m_strobewidth);
        WriteRegister(m_addr->TLU_STROBE_ENABLE_ADDRESS, 1); // enable strobe, but strobe won't start running until time-stamp is reset.
      } else {
        WriteRegister(m_addr->TLU_STROBE_ENABLE_ADDRESS, 0); // disable strobe.
      }
    }
  }

   void TLUController::SetHandShakeMode(unsigned handshakemode) {  //$$change
     m_handshakemode = handshakemode;
     if (m_addr) WriteRegister(m_addr->TLU_HANDSHAKE_MODE_ADDRESS, m_handshakemode);
   }

  void TLUController::SetTriggerInterval(unsigned millis) {
    m_triggerint = millis;
    if (m_addr) WriteRegister(m_addr->TLU_INTERNAL_TRIGGER_INTERVAL, m_triggerint);
  }
  void TLUController::SetTriggerInformation( unsigned TriggerInf )
  {m_TriggerInformation=TriggerInf;

  if (m_addr) WriteRegister(m_addr->TLU_WRITE_TRIGGER_BITS_MODE_ADDRESS, m_TriggerInformation);
  }

  unsigned char TLUController::GetAndMask() const {
    return ReadRegister8(m_addr->TLU_BEAM_TRIGGER_AMASK_ADDRESS);
  }

  unsigned char TLUController::GetOrMask() const {
    return ReadRegister8(m_addr->TLU_BEAM_TRIGGER_OMASK_ADDRESS);
  }

  unsigned char TLUController::GetVetoMask() const {
    return ReadRegister8(m_addr->TLU_BEAM_TRIGGER_VMASK_ADDRESS);
  }

  uint32_t TLUController::GetStrobeWidth() const {
    return ReadRegister24(m_addr->TLU_STROBE_WIDTH_ADDRESS_0);
  }

  uint32_t TLUController::GetStrobePeriod() const {
    return ReadRegister24(m_addr->TLU_STROBE_PERIOD_ADDRESS_0);
  }

  unsigned char TLUController::GetStrobeStatus() const {
    return ReadRegister8(m_addr->TLU_STROBE_ENABLE_ADDRESS);
  }

  unsigned char TLUController::GetDUTClockStatus() const {
    return ReadRegister8(m_addr->TLU_DUT_CLOCK_DEBUG_ADDRESS);
  }

  unsigned char TLUController::GetEnableDUTVeto() const {
    return ReadRegister8(m_addr->TLU_ENABLE_DUT_VETO_ADDRESS);
  }

  std::string TLUController::GetStatusString() const {
    std::string result;
    unsigned bit = 1;
    for (int i = 0; i < TLU_DUTS; ++i) {
      if (i) result += ",";
      if (m_mask & bit) {
        result += to_hex(!!(m_dutbusy & bit) + 2 * !!(m_clockstat & bit));
        result += to_hex(m_fsmstatusvalues >> 4*i & 0xf);
      } else {
        result += "--";
      }
      bit <<= 1;
    }
    result += " (" + to_string(m_vetostatus) + "," + to_string(m_dmastat) + ")";
    return result;
  }

  unsigned char TLUController::getTriggerInformation() const
  {
	      return ReadRegister8(m_addr->TLU_WRITE_TRIGGER_BITS_MODE_ADDRESS);
  }

  int TLUController::DUTnum(const std::string & name) {
    if (ucase(name) == "RJ45") return IN_RJ45;
    if (ucase(name) == "LEMO") return IN_LEMO;
    if (ucase(name) == "HDMI") return IN_HDMI;
    if (name.find_first_not_of("0123456789") == std::string::npos) {
      return eudaq::from_string(name, 0);
    }
    EUDAQ_THROW("Bad DUT input name");
  }

  void TLUController::SelectDUT(const std::string & name, unsigned mask, bool updateleds) {
    SelectDUT(DUTnum(name), mask, updateleds);
  }

  void TLUController::SelectDUT(int input, unsigned mask, bool updateleds) {
    for (int i = 0; i < 4; ++i) {
      if ((mask >> i) & 1) {
        m_ipsel &= ~(3 << (2*i));
        m_ipsel |= (input & 3) << (2*i);
      }
    }
    if (m_addr) WritePCA955(m_addr->TLU_I2C_BUS_MOTHERBOARD,
                            m_addr->TLU_I2C_BUS_MOTHERBOARD_FRONT_PANEL_IO, m_ipsel);
    if (updateleds) UpdateLEDs();
  }

  void seperate_timing_info_from_trigger_info(uint64_t * timestamp_buffer,unsigned* trigger,unsigned entries){
	  for (unsigned i = 0; i < entries; ++i) {
		 trigger[i]=timestamp_buffer[i]>>60;
		 timestamp_buffer[i]=timestamp_buffer[i]& MASKOUTTHELASTFOURBITS;

	  }

  }
  void TLUController::Update(bool timestamps) {
    unsigned entries = 0;
    unsigned old_triggernum = m_triggernum;
    uint64_t * timestamp_buffer = 0;
	unsigned* trigger_buffer=nullptr;
    m_dmastat = ReadRegister8(m_addr->TLU_DMA_STATUS_ADDRESS);
    if (timestamps) {
      bool oldinhibit = InhibitTriggers();

      WriteRegister(m_addr->TLU_STATE_CAPTURE_ADDRESS, 0xFF);

      entries = ReadRegister16(m_addr->TLU_REGISTERED_BUFFER_POINTER_ADDRESS_0);

      if ( m_debug_level & TLU_DEBUG_UPDATE ) {
        std::cout << "TLU::Update: after 1 read, entries " << entries << std::endl;
      }
	  
      timestamp_buffer = ReadBlock(entries);
	  trigger_buffer=m_triggerBuffer;   // this is not multi thread save. but since both are not multi thread save it seems to be ok

      // Reset buffer pointer
      WriteRegister(m_addr->TLU_RESET_REGISTER_ADDRESS, 1 << m_addr->TLU_BUFFER_POINTER_RESET_BIT);

      InhibitTriggers(oldinhibit);
    } else {
      WriteRegister(m_addr->TLU_STATE_CAPTURE_ADDRESS, 0xFF);
      entries = ReadRegister16(m_addr->TLU_REGISTERED_BUFFER_POINTER_ADDRESS_0);
      WriteRegister(m_addr->TLU_RESET_REGISTER_ADDRESS, 1 << m_addr->TLU_BUFFER_POINTER_RESET_BIT);
    }

    if ( m_debug_level & TLU_DEBUG_UPDATE ) {
      std::cout << "TLU::Update: entries=" << entries << std::endl;
    }

    m_fsmstatus = ReadRegister8(m_addr->TLU_TRIGGER_FSM_STATUS_ADDRESS);
    m_fsmstatusvalues = ReadRegister24(m_addr->TLU_TRIGGER_FSM_STATUS_VALUE_ADDRESS_0);
    m_vetostatus = ReadRegister8(m_addr->TLU_TRIG_INHIBIT_ADDRESS);
    m_dutbusy = ReadRegister8(m_addr->TLU_DUT_BUSY_ADDRESS);
    m_clockstat = ReadRegister8(m_addr->TLU_DUT_CLOCK_DEBUG_ADDRESS);

    if ( m_debug_level & TLU_DEBUG_UPDATE ) {
      std::cout << "TLU::Update: fsm 0x" << std::hex << m_fsmstatus << " status values 0x" << m_fsmstatusvalues << " veto 0x" << (int) m_vetostatus << " DUT Clock status 0x" << (int) ReadRegister8(m_addr->TLU_DUT_CLOCK_DEBUG_ADDRESS) << std::dec << std::endl;
    }

    m_triggernum = ReadRegister32(m_addr->TLU_REGISTERED_TRIGGER_COUNTER_ADDRESS_0);
    m_timestamp = ReadRegister64(m_addr->TLU_REGISTERED_TIMESTAMP_ADDRESS_0);
    if ( m_debug_level & TLU_DEBUG_UPDATE ) {
      std::cout << "TLU::Update: trigger " << m_triggernum << " timestamp 0x" << std::hex << m_timestamp << std::dec << std::endl;
      std::cout << "TLU::Update: scalers";
    }


    for (int i = 0; i < TLU_TRIGGER_INPUTS; ++i) {
      m_scalers[i] = ReadRegister16(m_addr->TLU_SCALERS(i));

      if ( m_debug_level & TLU_DEBUG_UPDATE ) {
        std::cout << ", [" << i << "] " << m_scalers[i];
      }
    }

    if ( m_debug_level & TLU_DEBUG_UPDATE ) {
      std::cout << std::endl;
    }

    m_particles = ReadRegister32(m_addr->TLU_REGISTERED_PARTICLE_COUNTER_ADDRESS_0);

    // Read timestamp buffer of BUFFER_DEPTH entries from TLU
    m_buffer.clear();
    unsigned trig = m_triggernum - entries;
    if (entries > 0) {
      if (trig != old_triggernum) {

        EUDAQ_ERROR("Unexpected trigger number: " + to_string(trig) +
                    " (expecting " + to_string(old_triggernum) + ")");
      }
      for (unsigned i = 0; i < entries; ++i) {
        m_buffer.push_back(TLUEntry(timestamp_buffer ? timestamp_buffer[i] : NOTIMESTAMP, trig++,trigger_buffer[i]));
      }
    }
    //mSleep(1);
  }


  unsigned char TLUController::GetTriggerStatus() const {
    return ReadRegister8(m_addr->TLU_TRIG_INHIBIT_ADDRESS);
  }


  bool TLUController::InhibitTriggers(bool inhibit) {
    WriteRegister(m_addr->TLU_TRIG_INHIBIT_ADDRESS, inhibit);
    bool result = m_inhibit;
    m_inhibit = inhibit;
    return result;
  }

  void TLUController::WriteRegister(uint32_t offset, unsigned char val) {
    int status = ZESTSC1_SUCCESS;
    int delay = 0;
    const int count = m_errorhandler ? m_errorhandler : 1;
    for (int i = 0; i < count; ++i) {
      if (delay == 0) {
        delay = 20;
      } else {
        EUDAQ_uSLEEP(delay);
        delay += delay;
      }
      status = ZestSC1WriteRegister(m_handle, offset, val);
      usbtrace(" W", offset, val, status);
      if (status == ZESTSC1_SUCCESS) break;
    }
    if (status != ZESTSC1_SUCCESS) {
      usbflushtracefile();
      throw TLUException("WriteRegister", status, count);
    }
  }

  void TLUController::WriteRegister24(uint32_t offset, uint32_t val) {
    int status = ZESTSC1_SUCCESS;
    int delay = 0;

    const int count = m_errorhandler ? m_errorhandler : 1;

    for (int byte = 0; byte < 3; ++byte ) {

      for (int i = 0; i < count; ++i) {
        if (delay == 0) {
          delay = 20;
        } else {
           EUDAQ_uSLEEP(delay);
          delay += delay;
        }
        status = ZestSC1WriteRegister(m_handle, offset+byte, ((val >> (8*byte)) & 0xFF)  );
        usbtrace(" W", offset, val, status);
        if (status == ZESTSC1_SUCCESS) break;
      }
      if (status != ZESTSC1_SUCCESS) {
        usbflushtracefile();
        throw TLUException("WriteRegister24", status, count);
      }

    }
  }

  unsigned char TLUController::ReadRegister8(uint32_t offset) const {
    unsigned char val = ReadRegisterRaw(offset);
    //usbtrace(" R", offset, val);
    return val;
  }

  unsigned short TLUController::ReadRegister16(uint32_t offset) const {
    unsigned short val = ReadRegisterRaw(offset);
    val |= static_cast<unsigned short>(ReadRegisterRaw(offset+1)) << 8;
    //usbtrace(" R", offset, val);
    return val;
  }

  uint32_t TLUController::ReadRegister24(uint32_t offset) const {
    uint32_t val = 0;
    for (int i = 0; i < 3; ++i) {
      val |= static_cast<uint32_t>(ReadRegisterRaw(offset+i)) << (8*i);
    }
    //usbtrace(" R", offset, val);
    return val;
  }

  uint32_t TLUController::ReadRegister32(uint32_t offset) const {
    uint32_t val = 0;
    for (int i = 0; i < 4; ++i) {
      val |= static_cast<uint32_t>(ReadRegisterRaw(offset+i)) << (8*i);
    }
    //usbtrace(" R", offset, val);
    return val;
  }

  uint64_t TLUController::ReadRegister64(uint32_t offset) const {
    uint64_t val = 0;
    for (int i = 0; i < 8; ++i) {
      val |= static_cast<uint64_t>(ReadRegisterRaw(offset+i)) << (8*i);
    }
    //usbtrace(" R", offset, val);
    return val;
  }

  unsigned char TLUController::ReadRegisterRaw(uint32_t offset) const {
    unsigned char val = 0;
    int status = ZESTSC1_SUCCESS;
    int delay = 0;
    const int count = m_errorhandler ? m_errorhandler : 1;
    for (int i = 0; i < count; ++i) {
      if (delay == 0) {
        delay = 20;
      } else {
         EUDAQ_uSLEEP(delay);
        delay += delay;
      }
      status = ZestSC1ReadRegister(m_handle, offset, &val);
      usbtrace(" R", offset, val, status);
      if (status == ZESTSC1_SUCCESS) break;
    }
    if (status != ZESTSC1_SUCCESS) {
      usbflushtracefile();
      throw TLUException("ReadRegister", status, count);
    }
    return val;
  }

  uint64_t * TLUController::ReadBlock(unsigned entries) {
    if (!entries) return 0;

    const int count = m_errorhandler ? m_errorhandler : 1;
    static const unsigned buffer_offset = 2;
    unsigned num_errors = 0;

    for (int i = 0; i < count; ++i) { // loop round trying to read buffer

      // read the timestamp buffer
      unsigned num_errors ;
      num_errors = ReadBlockRaw( entries , buffer_offset );

      if ( num_errors == 0 ) break;

      // try to correct error

      if ( m_debug_level & TLU_DEBUG_BLOCKREAD ) {
        std::cout << "### Warning: detected error in block read. Trying a soft correction by reading blocks again with NO padding" << std::endl;
        EUDAQ_WARN("### Warning: detected error in block read. Trying a soft correction by reading blocks again with NO padding");
      }
      num_errors = ReadBlockSoftErrorCorrect( entries , false );

      if ( num_errors == 0 ) break;

      if ( m_debug_level & TLU_DEBUG_BLOCKREAD ) {
        std::cout << "### Warning: detected error in block read. Trying a soft correction by reading blocks again with padding" << std::endl;
        EUDAQ_WARN("### Warning: detected error in block read. Trying a soft correction by reading blocks again with padding");
      }
      num_errors = ReadBlockSoftErrorCorrect( entries , true );

      if ( num_errors == 0 ) break;

      if ( m_debug_level & TLU_DEBUG_BLOCKREAD ) {
        std::cout << "### Warning: detected error in block read. Trying a soft correction by reading blocks again with NO padding (2nd time)" << std::endl;
        EUDAQ_WARN("### Warning: detected error in block read. Trying a soft correction by reading blocks again with NO padding (2nd time)");
      }
      num_errors = ReadBlockSoftErrorCorrect( entries , false );

      if ( num_errors == 0 ) break;

      if ( m_debug_level & TLU_DEBUG_BLOCKREAD ) {
        std::cout << "### Warning: detected error in block read. Trying a soft correction by reading blocks again with padding (2nd time)" << std::endl;
        EUDAQ_WARN("### Warning: detected error in block read. Trying a soft correction by reading blocks again with padding (2nd time)");
      }
      num_errors = ReadBlockSoftErrorCorrect( entries , true );

      if ( num_errors == 0 ) break;

      // then try to reset DMA
      if ( m_debug_level & TLU_DEBUG_BLOCKREAD ) {
        std::cout << "### Warning: Re-read of block data failed to correct problem. Will try to reset DMA buffer pointer" << std::endl;
        EUDAQ_WARN("### Warning: Re-read of block data failed to correct problem. Will try to reset DMA buffer pointer");
      }
      num_errors = ResetBlockRead( entries ) ;

      if ( num_errors == 0 ) break;

    }

    if ( num_errors != 0) {
      throw TLUException("ReadBlock" , 0 , count);
    }

    return m_oldbuf;

  }

  unsigned  TLUController::ReadBlockRaw(unsigned entries , unsigned buffer_offset) {

    unsigned num_errors = 0;
    unsigned num_correctable_errors = 0;
    unsigned num_uncorrectable_errors = 0;

    const uint64_t timestamp_mask  = 0x0FFFFFFFFFFFFFFFULL;

    //    uint64_t buffer[4][4096]; // should be m_addr->TLU_BUFFER_DEPTH
    if (m_addr->TLU_BUFFER_DEPTH > 4096) EUDAQ_THROW("Buffer size error");

    int result = ZESTSC1_SUCCESS;

    WriteRegister(m_addr->TLU_INITIATE_READOUT_ADDRESS, ( 1<< m_addr->TLU_ENABLE_DMA_BIT) ); // the first write sets transfer going. Further writes do nothing.

     EUDAQ_uSLEEP(10);

    // Read four buffers at once. first buffer will contain some data from previous readout,
    // but futher reads should return indentical data, but data corruption will mean than the buffer contents aren't identical.
    // Try to correct this using multiple reads.
    // result = ZestSC1ReadData(m_handle, m_working_buffer[0], sizeof m_working_buffer );
    // Change syntax. Should be exactly the same but getting mysterious SEGFAULTs so hack at random...
    result = ZestSC1ReadData(m_handle, &m_working_buffer, sizeof m_working_buffer );

    if ( m_debug_level & TLU_DEBUG_BLOCKREAD ) {
      char * errmsg = 0;
      ZestSC1GetErrorMessage(static_cast<ZESTSC1_STATUS>(result), &errmsg);
      std::cout << (result == ZESTSC1_SUCCESS ? "" : "#### Warning: ") << errmsg << std::endl;
    }


    // check to make sure that the first entry is zero ( which it should be unless something has slipped )
    for (int tries = 0; tries < 4; ++tries) { 
      if (m_working_buffer[tries][0] !=0) {
        std::cout << "### Warning: m_working_buffer[buf][0] != 0. This shouldn't happen. buf = " << tries << std::endl;
        EUDAQ_WARN("### Warning: m_working_buffer[buf][0] != 0. This shouldn't happen. buf = " + eudaq::to_string(tries) );
        num_uncorrectable_errors++;
      }
    }

    for (unsigned i = buffer_offset; i < entries+buffer_offset; ++i) {

      // std::cout << std::setw(8) <<  m_working_buffer[0][i] << "  " <<  m_working_buffer[1][i] << "  " <<   m_working_buffer[2][i] << "  " <<   m_working_buffer[3][i] << std::endl;

      // check that at least 2 out of three timestamps agree with each other....
      // due to latency in buffer transfer the real data starts at the third 64-bit word.
      if (( m_working_buffer[1][i] == m_working_buffer[2][i] ) ||
          ( m_working_buffer[1][i] == m_working_buffer[3][i] ) ) {
        m_oldbuf[i-buffer_offset] = m_working_buffer[1][i];

      } else if ( m_working_buffer[2][i] == m_working_buffer[3][i] ) {
        m_oldbuf[i-buffer_offset] = m_working_buffer[2][i];
      } else {
        m_oldbuf[i-buffer_offset] = 0;
        std::cout << "### Warning: Uncorrectable data error in timestamp buffer. location = " << i << "data ( buffer =2,3,4) : " << std::setw(8) << m_working_buffer[1][i] << "  " << m_working_buffer[2][i] << "  " << m_working_buffer[3][i] << std::endl;
        EUDAQ_WARN("### Warning: Uncorrectable data error in timestamp buffer. location = " + eudaq::to_string(i) + "data ( buffer =2,3,4) : "  + eudaq::to_string(m_working_buffer[1][i]) +  "  " +   eudaq::to_string(m_working_buffer[2][i]) + "  " +  eudaq::to_string( m_working_buffer[3][i]) );
        num_correctable_errors++;
      }

      if (( m_working_buffer[1][i] != m_working_buffer[2][i] ) ||
          ( m_working_buffer[1][i] != m_working_buffer[3][i] ) ||
          ( m_working_buffer[2][i] != m_working_buffer[3][i] )
          ){
          num_correctable_errors++; }

    }

    // Check to make sure that the current timestamp[0] is more recent than previous timestamp[events]
    uint64_t last_timestamp = m_lasttime & timestamp_mask;
    uint64_t first_timestamp = m_oldbuf[0] & timestamp_mask;
    if (  last_timestamp >= first_timestamp ) {
      std::cout << "### Warning: First time-stamp from current buffer is older than last timestamp of previous buffer: (m_lasttime , buf[0]) " << std::setw(8) <<  m_lasttime  << "  " << m_oldbuf[0] << std::endl;
      num_uncorrectable_errors++;
    }

	if (m_TriggerInformation==USE_TRIGGER_INPUT_INFORMATION)
	{

		seperate_timing_info_from_trigger_info(m_oldbuf,m_triggerBuffer,entries);
	}


    // check that the timestamps are chronological ...
    for (unsigned i = 1; i < entries; ++i) {

      uint64_t current_timestamp = m_oldbuf[i]; // & timestamp_mask;
      uint64_t previous_timestamp = m_oldbuf[i-1]; // & timestamp_mask;

      if ( previous_timestamp >= current_timestamp ) {

        // throw TLUException("Timestamp data check error: first timestamp of  this block is more recent that last timestamp of previous block", 1, count);

        std::cout << "Timestamp data check error: timestamps not in chronological order: " << std::setw(8) <<  m_oldbuf[i-1]  << " >  " << m_oldbuf[i] << std::endl;
        num_uncorrectable_errors++;

      } 


    }

    // need to add checking that timestamp is in the correct ball-park ( use Timestamp2Seconds ... )

    // usbtrace("BR", 0, m_working_buffer[3], m_addr->TLU_BUFFER_DEPTH, result);

    m_uncorrectable_blockread_errors += num_uncorrectable_errors; 
    m_correctable_blockread_errors += num_correctable_errors;

    // return the number of uncorrectable errors....
    num_errors = num_uncorrectable_errors ;

    if ( m_debug_level & TLU_DEBUG_BLOCKREAD ) {
      std::cout << "Debug - dumping block" << std::endl;
      PrintBlock( m_working_buffer , 4 , 4096 );
    
      std::cout << "Debug - about to return num_errors ( num_correctable ) = " << num_errors << "  ( " << num_correctable_errors << " )" << std::endl;
    }

    return num_errors;
  }


  // try to recover from a problem by reading the TLU buffer repeatedly.
  unsigned TLUController::ReadBlockSoftErrorCorrect( unsigned entries , bool pad ) {

    // first read the 4 block again three times...

    static const unsigned buffer_offset = 2;
    
    unsigned num_errors ;

    // uint64_t buffer[12][4096]; // should be m_addr->TLU_BUFFER_DEPTH
    uint64_t padding_buffer[2048];

    std::cout << "### Error recovery: About to read out blocks three times..." << std::endl;
    EUDAQ_INFO("Error recovery: About to read out blocks three times...");

    int result = ZESTSC1_SUCCESS;

    result = ZestSC1ReadData(m_handle, m_working_buffer[0], sizeof m_working_buffer );


    if ( m_debug_level & TLU_DEBUG_BLOCKREAD ) {
      char * errmsg = 0;
      ZestSC1GetErrorMessage(static_cast<ZESTSC1_STATUS>(result), &errmsg);
      std::cout << (result == ZESTSC1_SUCCESS ? "" : "#### Warning (1st read): ") << errmsg << std::endl;
    }


    result = ZestSC1ReadData(m_handle, m_working_buffer[0], sizeof m_working_buffer );
    result = ZestSC1ReadData(m_handle, m_working_buffer[0], sizeof m_working_buffer );
    result = ZestSC1ReadData(m_handle, m_working_buffer[0], sizeof m_working_buffer );


    if ( m_debug_level & TLU_DEBUG_BLOCKREAD ) {
      char * errmsg = 0;
      ZestSC1GetErrorMessage(static_cast<ZESTSC1_STATUS>(result), &errmsg);
      std::cout << (result == ZESTSC1_SUCCESS ? "" : "#### Warning (2nd read): ") << errmsg << std::endl;
    }


    if ( pad ) {
      std::cout <<"### Reading 2048 uint64_t words to pad ...."  << std::endl;   
      result = ZestSC1ReadData(m_handle, padding_buffer, sizeof padding_buffer );
    } else {
      std::cout <<"### No padding block read ...."  << std::endl;   
    }


    if ( m_debug_level & TLU_DEBUG_BLOCKREAD ) {
      char * errmsg = 0;
      ZestSC1GetErrorMessage(static_cast<ZESTSC1_STATUS>(result), &errmsg);
      std::cout << (result == ZESTSC1_SUCCESS ? "" : "#### Warning (2nd read): ") << errmsg << std::endl;

      std::cout << "#### Read buffers to resync. About to read data ..." << std::endl;
      EUDAQ_INFO("Error recovery:  Read buffers to resync. About to read data ...");
    }


    num_errors = ReadBlockRaw( entries , buffer_offset );

    if ( m_debug_level & TLU_DEBUG_BLOCKREAD ) {
      std::cout << "#### Number of errors reported by ReadBlockRaw after rsync = " << num_errors << std::endl;
      EUDAQ_INFO("Error recovery: Number of errors reported by ReadBlockRaw after rsync = " + eudaq::to_string( num_errors) );
    }

    return num_errors;

  }


  unsigned TLUController::ResetBlockRead( unsigned entries ) {

    std::cout << "### Warning: Attempting to reset block transfer" << std::endl;

    // Assert reset line on DMA controller buffer address...
    unsigned original_dma_status = ReadRegister8(m_addr->TLU_INITIATE_READOUT_ADDRESS);
    std::cout << "Read back INITIATE_READOUT_ADDRESS: " << original_dma_status << std::endl;

    WriteRegister(m_addr->TLU_INITIATE_READOUT_ADDRESS ,
                  (original_dma_status | (1<< m_addr->TLU_RESET_DMA_COUNTER_BIT)) );
    unsigned new_dma_status = ReadRegister8(m_addr->TLU_INITIATE_READOUT_ADDRESS);
    std::cout << "### Read back (after raising reset line) INITIATE_READOUT_ADDRESS: " << new_dma_status << std::endl;


    // read out some data to reset transfer machine.

    static const unsigned buffer_offset = 2;
    unsigned num_errors;

    std::cout << "### About to read data with pointer held reset" << std::endl;
    num_errors = ReadBlockRaw( entries , buffer_offset );
    std::cout << "### Read data with pointer held reset" << std::endl;

    WriteRegister(m_addr->TLU_INITIATE_READOUT_ADDRESS ,
                  original_dma_status );
    new_dma_status = ReadRegister8(m_addr->TLU_INITIATE_READOUT_ADDRESS);
    std::cout << "### Read back (after dropping reset line) INITIATE_READOUT_ADDRESS: " << new_dma_status << std::endl;

    // and readout data....
    std::cout << "### Reading block after resetting pointer." << std::endl;
    num_errors = ReadBlockRaw( entries , buffer_offset );

    std::cout << "### Reading block after resetting pointer. (2nd time)" << std::endl;
    num_errors = ReadBlockRaw( entries , buffer_offset );
    
    return num_errors;

  }

  void TLUController::PrintBlock( uint64_t  block[][4096] , unsigned nbuf , unsigned bufsize ) {

    // print contents of 4-buffer block
    unsigned buf , sample;
    for ( sample = 0 ; sample < bufsize ; sample++ ) {

      std::cout << " " << sample << " " << std::setw(8) ;

      for (buf = 0 ; buf < nbuf ; buf++ ) {

        std::cout << " " << std::hex << block[buf][sample] << std::dec ;
      }

      std::cout << std::endl;
    }

  }


  void TLUController::Print(std::ostream &out, bool timestamps) const {
    if (timestamps) {
      for (size_t i = 0; i < m_buffer.size(); ++i) {
        uint64_t d = m_buffer[i].Timestamp() - m_lasttime;
        out << " " << std::setw(8) << m_buffer[i] << ", diff=" << d << (d <= 0 ? "***" : "") << "\n";
        m_lasttime = m_buffer[i].Timestamp();
      }
    }
    out << "Status:    " << GetStatusString() << "\n"
        << "Scalers:   ";
    for (int i = 0; i < TLU_TRIGGER_INPUTS; ++i) {
      std::cout << m_scalers[i] << (i < (TLU_TRIGGER_INPUTS - 1) ? ", " : "\n");
    }
    out << "Particles: " << m_particles << "\n"
        << "Triggers:  " << m_triggernum << "\n"
        << "Entries:   " << NumEntries() << "\n"
        << "TS errors: " << m_correctable_blockread_errors << ", " << m_uncorrectable_blockread_errors << " (redundancy, re-read)\n"
        << "Timestamp: " << eudaq::hexdec(m_timestamp, 0)
        << " = " << Timestamp2Seconds(m_timestamp) << std::endl;
  }

  std::string TLUController::GetVersion() const {
    size_t maxversion = sizeof g_versions / sizeof *g_versions;
    return g_versions[m_version < maxversion ? m_version : 0];
  }

  std::string TLUController::GetFirmware() const {
    return m_filename;
  }

  unsigned TLUController::GetFirmwareID() const {
    return ReadRegister8(m_addr->TLU_FIRMWARE_ID_ADDRESS);
  }

  unsigned TLUController::GetSerialNumber() const {
    return m_serial;
  }

  unsigned TLUController::GetLibraryID(unsigned ver) const {
    if (ver == 1) {
      return v0_1.TLU_FIRMWARE_ID;
    } else if (ver == 2) {
      return v0_2.TLU_FIRMWARE_ID;
    } else if (ver == 0 && m_addr) {
      return m_addr->TLU_FIRMWARE_ID;
    }
    EUDAQ_THROW("TLU is not configured");
  }

  unsigned TLUController::GetParticles() const {
    return m_particles;
  }

  unsigned TLUController::GetScaler(unsigned i) const {
    if (i >= (unsigned)TLU_TRIGGER_INPUTS) EUDAQ_THROW("Scaler number out of range");
    return m_scalers[i];
  }

  void TLUController::UpdateLEDs() {
    std::vector<TLU_LEDs> leds(TLU_DUTS);
    //std::cout << "mask: " << hexdec(m_mask) << ", ipsel: " << hexdec(m_ipsel) << std::endl;
    for (int i = 0; i < TLU_DUTS; ++i) {
      int bit = 1 << i;
      if (m_mask & bit) leds[i].left = 1;
      if (i >= TLU_LEMO_DUTS) {
        leds[i].right = leds[i].left;
        continue;
      }
      int ipsel = (m_ipsel >> (2*i)) & 3;
      switch (ipsel) {
      case IN_RJ45:
        leds[i].right = leds[i].left;
        leds[i].trig = 1;
        break;
      case IN_LEMO:
        leds[i].busy = leds[i].left;
        leds[i].trig = 1;
        break;
      case IN_HDMI:
        leds[i].trig = 2;
        break;
      }
    }
    //std::cout << "LEDS: " << to_string(leds) << std::endl;
    SetLEDs(leds);
  }

  void TLUController::SetLEDs(int left, int right) {
    std::vector<TLU_LEDs> leds(TLU_DUTS);
    for (int i = 0; i < TLU_DUTS; ++i) {
      int bit = 1 << i;
      if (left & bit) leds[i].left = 1;
      if (right & bit) leds[i].right = 1;
    }
    SetLEDs(leds);
  }

  void TLUController::SetLEDs(const std::vector<TLU_LEDs> & leds) {
    if (!m_addr) EUDAQ_THROW("Cannot set LEDs on unconfigured TLU");
    if (m_version == 1) {
      int ledval = 0;
      for (int i = 0; i < TLU_DUTS; ++i) {
        if (leds[i].left) ledval |= 1 << i;
      }
      WriteRegister(m_addr->TLU_DUT_LED_ADDRESS, ledval);
    } else {
      int dutled = 0, lemoled = 0;
      //std::cout << "LED:";
      for (int i = 0; i < TLU_DUTS; ++i) {
        //std::cout << ' ' << leds[i];
        if (leds[i].left) dutled |= 1 << (2*i+1);
        if (leds[i].right) dutled |= 1 << (2*i);
        if (leds[i].rst) lemoled |= 1 << (2*i);
        if (leds[i].busy) lemoled |= 1 << (2*i+1);
        int swap = ((leds[i].trig >> 1) & 1) | ((leds[i].trig & 1) << 1);
        lemoled |= swap << (2*i+8);
      }
      //std::cout << "\n  dut=" << hexdec(dutled) << ", lemo=" << hexdec(lemoled) << std::endl;
      // Swap the two LSBs, to work around routing bug on TLU
      dutled = (dutled & ~3) | ((dutled & 1) << 1) | ((dutled >> 1) & 1);
      // And invert, because 1 means off
      dutled ^= 0xffff;
      // Invert lowest 8 bits (LEMO reset/busy LEDs)
      lemoled ^= 0xff;
      //std::cout << "  dut=" << hexdec(dutled) << ", lemo=" << hexdec(lemoled) << std::endl;
      try {
        WritePCA955(m_addr->TLU_I2C_BUS_MOTHERBOARD, m_addr->TLU_I2C_BUS_MOTHERBOARD_LED_IO, dutled);
      } catch (const eudaq::Exception & e) {
        std::cerr << "Error writing DUT LEDs: " << e.what() << std::endl;
      }
      uint32_t addr = m_addr->TLU_I2C_BUS_LEMO_LED_IO;
      if (m_version < 3) addr = m_addr->TLU_I2C_BUS_LEMO_LED_IO_VB;
      try {
        WritePCA955(m_addr->TLU_I2C_BUS_LEMO, addr, lemoled);
      } catch (const eudaq::Exception & e) {
        std::cerr << "Error writing LEMO LEDs: " << e.what() << std::endl;
      }
    }
  }

  void TLUController::SelectBus(unsigned bus) {
    // select i2c bus
#if TLUDEBUG
    std::cerr << "DEBUG: SelectBus " << bus << std::endl;
#endif
    WriteI2Clines(1, 1);
    I2Cdelay();
    WriteRegister(m_addr->TLU_DUT_I2C_BUS_SELECT_ADDRESS, bus);
    I2Cdelay();
  }

  void TLUController::WritePCA955(unsigned bus, unsigned device, unsigned data) {
    if (m_version < 2) return;
#if TLUDEBUG
    std::cout << "DEBUG: PCA955 bus=" << bus << ", device=" << hexdec(device) << ", data=" << hexdec(data) << std::endl;
#endif

    SelectBus(bus);
    // set pca955 io as output
    WriteI2C16((PCA955_HW_ADDR << 3) | device, PCA955_CONFIG0_REGISTER, 0);
    I2Cdelay(200);
    // write pca955 io data
    WriteI2C16((PCA955_HW_ADDR << 3) | device, PCA955_OUTPUT0_REGISTER, data);
  }

  void TLUController::WriteI2C16(unsigned device, unsigned command, unsigned data) {
#if TLUDEBUG
    std::cout << "DEBUG: I2C16 device=" << device << ", command=" << eudaq::hexdec(command)
              << ", data=" << hexdec(data) << std::endl;
#endif

    // execute i2c start
    WriteI2Clines(1, 1);
    I2Cdelay();
    WriteI2Clines(1, 0);
    I2Cdelay();
    //
    WriteI2Cbyte(device << 1); // lsb=0 for write
    WriteI2Cbyte(command);
    WriteI2Cbyte(data & 0xff);
    WriteI2Cbyte(data >> 8);
    // execute i2c stop
    WriteI2Clines(0, 0);
    I2Cdelay();
    WriteI2Clines(1, 0);
    I2Cdelay();
    WriteI2Clines(1, 1);
    I2Cdelay();
  }

  void TLUController::WriteI2Cbyte(unsigned data) {
#if TLUDEBUG
    std::cout << "DEBUG: I2C data=" << hexdec(data, 2) << std::endl;
#endif
    for (int i = 0; i < 8; ++i) {
      bool sda = (data >> (7-i)) & 1;
   	  WriteI2Clines(0, sda);
      I2Cdelay();
  	  WriteI2Clines(1, sda);
        I2Cdelay();
    }
    // check for ack
    WriteI2Clines(0, 1);
    I2Cdelay();
    if (WriteI2Clines(1, 1)) {
      throw eudaq::Exception("I2C device failed to acknowledge");
    }
  }

  bool TLUController::WriteI2Clines(bool scl, bool sda) {
#if TLUDEBUG
    //std::cout << scl << sda << ",";
#endif
    WriteRegister(m_addr->TLU_DUT_I2C_BUS_DATA_ADDRESS,
                  (scl << m_addr->TLU_I2C_SCL_OUT_BIT) | (sda << m_addr->TLU_I2C_SDA_OUT_BIT));
    I2Cdelay();
    return ReadRegisterRaw(m_addr->TLU_DUT_I2C_BUS_DATA_ADDRESS) & (1 << m_addr->TLU_I2C_SDA_IN_BIT);
  }

}
<|MERGE_RESOLUTION|>--- conflicted
+++ resolved
@@ -228,21 +228,12 @@
   }
 
   void TLUController::OpenTLU() {
-<<<<<<< HEAD
-	  // Request information about the system
-	  uint32_t NumCards = 0;
-	  uint32_t CardIDs[256] = { 0 };
-	  uint32_t SerialNumbers[256] = { 0 };
-	  ZESTSC1_FPGA_TYPE FPGATypes[256] = { ZESTSC1_FPGA_UNKNOWN };
-	  int status = ZestSC1CountCards((unsigned long*) &NumCards, (unsigned long*)CardIDs, (unsigned long*)SerialNumbers, FPGATypes);
-=======
     // Request information about the system
     uint64_t NumCards = 0;
     uint64_t CardIDs[256] = {0};
     uint64_t SerialNumbers[256] = {0};
     ZESTSC1_FPGA_TYPE FPGATypes[256] = {ZESTSC1_FPGA_UNKNOWN};
     int status = ZestSC1CountCards(&NumCards, CardIDs, SerialNumbers, FPGATypes);
->>>>>>> f46e7a5b
     if (status != 0) throw TLUException("ZestSC1CountCards", status);
 
     if ( m_debug_level & TLU_DEBUG_CONFIG ) {
