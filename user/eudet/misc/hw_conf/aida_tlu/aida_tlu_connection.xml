<?xml version="1.0" encoding="UTF-8"?>
<connections>
    <connection id="aida_tlu.controlhub" uri="chtcp-2.0://localhost:10203?target=192.168.200.30:50001"
<<<<<<< HEAD
        address_table="file://./aida_tlu_address-fw_version_0a.xml" />

    <connection id="aida_tlu.udp" uri="ipbusudp-2.0://192.168.200.30:50001"
        address_table="file://./aida_tlu_address-fw_version_0a.xml" />
=======
        address_table="file://./aida_tlu_address-fw_version_14.xml" />

    <connection id="aida_tlu.udp" uri="ipbusudp-2.0://192.168.200.30:50001"
        address_table="file://./aida_tlu_address-fw_version_14.xml" />
>>>>>>> e20b4627

    <!-- on Ubuntu very slow: causing timeouts
    <connection id="aida_tlu.tcp" uri="ipbustcp-2.0://192.168.200.30:50001"
        address_table="file://./aida_tlu_address.xml" />
    -->
</connections><|MERGE_RESOLUTION|>--- conflicted
+++ resolved
@@ -1,17 +1,10 @@
 <?xml version="1.0" encoding="UTF-8"?>
 <connections>
     <connection id="aida_tlu.controlhub" uri="chtcp-2.0://localhost:10203?target=192.168.200.30:50001"
-<<<<<<< HEAD
-        address_table="file://./aida_tlu_address-fw_version_0a.xml" />
-
-    <connection id="aida_tlu.udp" uri="ipbusudp-2.0://192.168.200.30:50001"
-        address_table="file://./aida_tlu_address-fw_version_0a.xml" />
-=======
         address_table="file://./aida_tlu_address-fw_version_14.xml" />
 
     <connection id="aida_tlu.udp" uri="ipbusudp-2.0://192.168.200.30:50001"
         address_table="file://./aida_tlu_address-fw_version_14.xml" />
->>>>>>> e20b4627
 
     <!-- on Ubuntu very slow: causing timeouts
     <connection id="aida_tlu.tcp" uri="ipbustcp-2.0://192.168.200.30:50001"
