#include "eudaq/TransportBase.hh"
#include <ostream>
#include <iostream>

namespace eudaq {

  const ConnectionInfo ConnectionInfo::ALL("ALL");
  //const ConnectionInfo ConnectionInfo::MACH_STATE("MACHINESTATE", "Machine State");
  static const int DEFAULT_TIMEOUT = 1000;

  void ConnectionInfo::Print(std::ostream &os) const {
    if (m_state == -1) {
      os << "(disconnected)";
    } else if (m_state == 0) {
      os << "(waiting)";
    } else {
      os << m_type;
      if (m_name != "")
        os << "." << m_name;
    }
  }

  bool ConnectionInfo::Matches(const ConnectionInfo & /*other*/) const {
    // std::cout << " [Match: all] " << std::flush;
    return true;
  }

  int ConnectionInfo::GetRemoteInfo() const
  {
<<<<<<< HEAD
    std::string temp = GetRemote();
    std::string info = temp.substr(temp.find(":")+1);
=======
    // std::string temp = GetRemote();
    std::string info = m_host.substr(m_host.find(":")+1);
>>>>>>> de396393
    //std::cout<<info<<"\n";
    if( info.compare("") != 0)
      return std::stoi(info);

    return (0);
  }

  TransportBase::TransportBase() : m_callback(0) {}

  void TransportBase::SetCallback(const TransportCallback &callback) {
    m_callback = callback;
  }

  void TransportBase::Process(int timeout) {
    if (timeout == -1)
      timeout = DEFAULT_TIMEOUT;
    MutexLock m(m_mutex);
    ProcessEvents(timeout);
    m.Release();
    for (;;) {
      MutexLock m(m_mutex);
      if (m_events.empty())
        break;
      // std::cout << "Got packet" << std::endl;
      TransportEvent evt(m_events.front());
      m_events.pop();
      m.Release();
      m_callback(evt);
    }
  }

  bool TransportBase::ReceivePacket(std::string *packet, int timeout,
                                    const ConnectionInfo &conn) {
    if (timeout == -1)
      timeout = DEFAULT_TIMEOUT;
    // std::cout << "ReceivePacket()" << std::flush;
    while (!m_events.empty() &&
           m_events.front().etype != TransportEvent::RECEIVE) {
      m_events.pop();
    }
    // std::cout << " current level=" << m_events.size() << std::endl;
    if (m_events.empty()) {
      // std::cout << "Getting more" << std::endl;
      ProcessEvents(timeout);
      // std::cout << "Temp level=" << m_events.size() << std::endl;
      while (!m_events.empty() &&
             m_events.front().etype != TransportEvent::RECEIVE) {
        m_events.pop();
      }
      // std::cout << "New level=" << m_events.size() << std::endl;
    }
    bool ret = false;
    if (!m_events.empty() && conn.Matches(m_events.front().id)) {
      ret = true;
      *packet = m_events.front().packet;
      m_events.pop();
    }
    // std::cout << "ReceivePacket() return " << (ret ? "true" : "false") <<
    // std::endl;
    return ret;
  }

  bool TransportBase::SendReceivePacket(const std::string &sendpacket,
                                        std::string *recpacket,
                                        const ConnectionInfo &connection,
                                        int timeout) {
    // acquire mutex...
    if (timeout == -1)
      timeout = DEFAULT_TIMEOUT;
    // std::cout << "DEBUG: SendReceive: Acquiring mutex" << std::endl;
    MutexLock m(m_mutex, false);
    try {
      m.Lock();
    } catch (const eudaq::Exception &) {
      // swallow it
    }
    // std::cout << "DEBUG: SendReceive: got mutex" << std::endl;
    SendPacket(sendpacket, connection);
    // std::cout << "DEBUG: SendReceive sent packet " << sendpacket <<
    // std::endl;
    bool ret = ReceivePacket(recpacket, timeout, connection);
    // std::cout << "SendReceivePacket() return '" << *recpacket << "' " << (ret
    // ? "true" : "false") << std::endl;
    return ret;
  }

  TransportBase::~TransportBase() {}
}<|MERGE_RESOLUTION|>--- conflicted
+++ resolved
@@ -27,13 +27,7 @@
 
   int ConnectionInfo::GetRemoteInfo() const
   {
-<<<<<<< HEAD
-    std::string temp = GetRemote();
-    std::string info = temp.substr(temp.find(":")+1);
-=======
-    // std::string temp = GetRemote();
     std::string info = m_host.substr(m_host.find(":")+1);
->>>>>>> de396393
     //std::cout<<info<<"\n";
     if( info.compare("") != 0)
       return std::stoi(info);
