#ifdef WIN32
#include <Windows4Root.h>
#endif

#include "eudaq/FileReader.hh"
#include "eudaq/FileWriter.hh"
#include "eudaq/OptionParser.hh"
#include "eudaq/Utils.hh"
#include "eudaq/Logger.hh"

#include <iostream>
#include "../inc/makeCorrelations.h"
#include "eudaq/PluginManager.hh"
#include "eudaq/MultiFileReader.hh"

using namespace eudaq;
unsigned dbg = 0; 


int main(int, char ** argv) {
	std::clock_t    start;

	start = std::clock();
  eudaq::OptionParser op("EUDAQ File Converter", "1.0", "", 1);
  eudaq::Option<std::string> ipat(op, "i", "inpattern", "../data/run$6R.raw", "string", "Input filename pattern");
  eudaq::Option<std::string> opat(op, "o", "outpattern", "test$6R$X", "string", "Output filename pattern");
  eudaq::Option<std::string> confFile(op, "c", "confFile", "../conf/offlinemonconf.xml", "string", "load the file that contains all the information about the correlations plots");
  eudaq::OptionFlag async(op, "a", "nosync", "Disables Synchronisation with TLU events");
  eudaq::Option<size_t> syncEvents(op, "n" ,"syncevents",0,"size_t","Number of events that need to be synchronous before they are used");
  eudaq::Option<uint64_t> syncDelay(op, "d" ,"longDelay",20,"uint64_t","us time long time delay");
  eudaq::Option<size_t> skipEvents(op, "k" ,"skipEvents",0,"size_t","Number of events to skip");
  eudaq::Option<std::string> level(op, "l", "log-level", "INFO", "level",
      "The minimum level for displaying log messages locally");
  op.ExtraHelpText("Available output types are: " + to_string(eudaq::FileWriterFactory::GetTypes(), ", "));

  try {
    op.Parse(argv);
    EUDAQ_LOG_LEVEL(level.Value());
	std::cout<<"syncEvents"<<syncEvents.Value()<<std::endl;
<<<<<<< HEAD
//	eudaq::multiFileReader reader;
  eudaq::FileReader reader(op.GetArg(0), ipat.Value());
//	for (size_t i = 0; i < op.NumArgs(); ++i) {
=======
	eudaq::multiFileReader reader(!async.Value());
	for (size_t i = 0; i < op.NumArgs(); ++i) {
>>>>>>> f5686af7

	//	reader.addFileReader(op.GetArg(i), ipat.Value());
	//}
      mCorrelations correlator;
	  correlator.open_confFile(confFile.Value().c_str());
	  correlator.SetFilePattern(opat.Value());
	  correlator.setRunNumber(reader.RunNumber());
	  correlator.open_outFile();
	  correlator.createHistograms();
	  
//      writer->SetFilePattern(opat.Value());
 //     writer->StartRun(reader.RunNumber());
	  int event_nr=0;
      do {
  

          if (!correlator.ProcessDetectorEvent(reader.GetDetectorEvent()))
          {
			  break;
          }
         
      
		  ++event_nr;
		  if (event_nr%1000==0)
		  {
			 
			  			  auto ev=reader.GetDetectorEvent().GetSubEvent<Event>(0);
				  		  std::cout <<ev->GetSubType()<<":  "<<ev->GetEventNumber()<<"   ";
						  auto ev1=reader.GetDetectorEvent().GetSubEvent<Event>(1);
						  std::cout <<ev1->GetSubType()<<":  "<<ev1->GetEventNumber()<<"   ";			  
						  auto ev2=reader.GetDetectorEvent().GetSubEvent<Event>(2);
						  std::cout <<ev->GetSubType()<<" countedtrigger:  "<<eudaq::PluginManager::GetTriggerID(*ev2)<<"   GetEventNumber:" <<ev->GetEventNumber();

	
			
			  std::cout <<std::endl;
		  }
        
      } while (reader.NextEvent(skipEvents.Value()));
     correlator.savePlotsAsPicture();
    
  } catch (...) {
	    std::cout << "Time: " << (std::clock() - start) / (double)(CLOCKS_PER_SEC / 1000) << " ms" << std::endl;
    return op.HandleMainException();
  }
    std::cout << "Time: " << (std::clock() - start) / (double)(CLOCKS_PER_SEC / 1000) << " ms" << std::endl;

  return 0;
}<|MERGE_RESOLUTION|>--- conflicted
+++ resolved
@@ -37,17 +37,11 @@
     op.Parse(argv);
     EUDAQ_LOG_LEVEL(level.Value());
 	std::cout<<"syncEvents"<<syncEvents.Value()<<std::endl;
-<<<<<<< HEAD
-//	eudaq::multiFileReader reader;
-  eudaq::FileReader reader(op.GetArg(0), ipat.Value());
-//	for (size_t i = 0; i < op.NumArgs(); ++i) {
-=======
 	eudaq::multiFileReader reader(!async.Value());
 	for (size_t i = 0; i < op.NumArgs(); ++i) {
->>>>>>> f5686af7
 
-	//	reader.addFileReader(op.GetArg(i), ipat.Value());
-	//}
+		reader.addFileReader(op.GetArg(i), ipat.Value());
+	}
       mCorrelations correlator;
 	  correlator.open_confFile(confFile.Value().c_str());
 	  correlator.SetFilePattern(opat.Value());
