#include "eudaq/TransportClient.hh"
#include "eudaq/BufferSerializer.hh"
#include "eudaq/Configuration.hh"
#include "eudaq/Exception.hh"
#include "eudaq/Logger.hh"
#include "eudaq/Utils.hh"
#include "eudaq/CommandReceiver.hh"
#include <iostream>
#include <ostream>

#define CHECK_RECIVED_PACKET(packet,position,expectedString) \
  if(packet[position] != std::string(expectedString))\
   EUDAQ_THROW("CommandReceiver: Invalid response from RunControl server. Expected: " + std::string(expectedString) + "  recieved: " +packet[position])

#define CHECK_FOR_REFUSE_CONNECTION(packet,position,expectedString) \
  if(packet[position] != std::string(expectedString))\
   EUDAQ_THROW("CommandReceiver: Connection refused by RunControl server: " + packet[position])

namespace eudaq {
  CommandReceiver::CommandReceiver(const std::string & type, const std::string & name,
				   const std::string & runcontrol)
<<<<<<< HEAD
    : m_type(type), m_name(name), m_exit(false), m_exited(false), m_is_connected(false), m_is_runlooping(false), m_addr_runctrl(runcontrol){
    if(runcontrol.empty())
      return;
=======
    : m_type(type), m_name(name), m_exit(false), m_exited(false){
    if(runcontrol.empty())
      return;

>>>>>>> d07f9834
    uint64_t addr = static_cast<uint64_t>(reinterpret_cast<std::uintptr_t>(this));
    m_cmdrcv_id = static_cast<uint32_t>((addr>>32)+(addr<<32)+addr);
    int i = 0;
    while (true){
      try {
	m_cmdclient = std::unique_ptr<TransportClient>( TransportClient::CreateClient(runcontrol));
	if (!m_cmdclient->IsNull()) {
	  std::string packet;
	  if (!m_cmdclient->ReceivePacket(&packet, 1000000)) EUDAQ_THROW("No response from RunControl server");
	  auto splitted = split(packet, " ");
	  if (splitted.size() < 5) {
	    EUDAQ_THROW("Invalid response from RunControl server: '" + packet + "'");
	  }
	  CHECK_RECIVED_PACKET(splitted, 0, "OK");
	  CHECK_RECIVED_PACKET(splitted, 1, "EUDAQ");
	  CHECK_RECIVED_PACKET(splitted, 2, "CMD");
	  CHECK_RECIVED_PACKET(splitted, 3, "RunControl");
	  m_cmdclient->SendPacket("OK EUDAQ CMD " + type + " " + name);
	  m_addr_client = splitted[4];
	  packet = "";
	  if (!m_cmdclient->ReceivePacket(&packet, 1000000)) EUDAQ_THROW("No response from RunControl server");

	  auto splitted_res = split(packet, " ");
	  CHECK_FOR_REFUSE_CONNECTION(splitted_res, 0, "OK");
	}
	break;
      } catch (...) {
	std::cout << "easdasdasd\n";
	if (++i>10){
	  throw;
	}
      }
    }
  }
  /*      std::unique_lock<std::mutex> lk(m_mx_qu_cmd);
      m_qu_cmd.push(std::make_pair(cmd, param));
      m_cv_not_empty.notify_all(); */

  CommandReceiver::~CommandReceiver(){
    m_is_destructing = true;
    if(m_fut_deamon.valid()){
      m_fut_deamon.get();
    }
  }
  
  void CommandReceiver::SendStatus(){
    BufferSerializer ser;
    std::unique_lock<std::mutex> lk_st(m_mtx_status);
    m_status.Serialize(ser);
    lk_st.unlock();
    if(m_cmdclient)
      m_cmdclient->SendPacket(ser);
  }
  
  void CommandReceiver::SetStatus(Status::State state,
                                  const std::string &info) {
    Status::Level level;
    if(state == Status::STATE_ERROR)
      level = Status::LVL_ERROR;
    else
      level = Status::LVL_OK;

    std::unique_lock<std::mutex> lk(m_mtx_status);
    m_status.ResetStatus(state, level, info);
  }

  void CommandReceiver::SetStatusMsg(const std::string &msg){
    std::unique_lock<std::mutex> lk(m_mtx_status);
    m_status.SetMessage(msg);
  }
  
  void CommandReceiver::SetStatusTag(const std::string &key, const std::string &val){
    std::unique_lock<std::mutex> lk(m_mtx_status);
    m_status.SetTag(key, val);
  }

  bool CommandReceiver::IsStatus(Status::State state){
    std::unique_lock<std::mutex> lk(m_mtx_status);
    return m_status.GetState() == state;
  }

  void CommandReceiver::OnLog(const std::string &param) {
    EUDAQ_LOG_CONNECT(m_type, m_name, param);
  }

  void CommandReceiver::OnInitialise(){
    SetStatus(Status::STATE_UNCONF, "Initialized");
    EUDAQ_INFO(GetFullName() + " is initialised.");
  }
  
  void CommandReceiver::OnConfigure(){
    SetStatus(Status::STATE_CONF, "Configured");
    EUDAQ_INFO(GetFullName() + " is configured.");
  }
  
  void CommandReceiver::OnStartRun(){
    if(m_fut_runloop.valid()){
      EUDAQ_THROW("CommandReceiver: Last run is not stoped");
    }
    m_is_runlooping = true;
    m_fut_runloop = std::async(std::launch::async, &CommandReceiver::RunLooping, this);
    SetStatus(Status::STATE_RUNNING, "Started");
    EUDAQ_INFO("RUN #" + std::to_string(GetRunNumber()) + " is started.");
  }
  
  void CommandReceiver::OnStopRun(){
    if(m_fut_runloop.valid()){
      m_is_runlooping = false;
      auto tp_user_return = std::chrono::steady_clock::now();
      std::string msg = "Stopping ";
      while(m_fut_runloop.valid() &&
	    m_fut_runloop.wait_for(std::chrono::seconds(1))==std::future_status::timeout){
	msg.append(1, '.');
	SetStatusMsg(msg);
	SendStatus();
	if((std::chrono::steady_clock::now()-tp_user_return) > std::chrono::seconds(20)){
	  EUDAQ_THROW("CommandReceiver: Unable to stop the user's RunLoop");
	}
      }
      m_fut_runloop.get();
    }
    SetStatus(Status::STATE_CONF, "Stopped");
    EUDAQ_INFO("RUN #" + std::to_string(GetRunNumber()) + " is stopped.");
  }
  
  void CommandReceiver::OnReset(){
    if(m_fut_runloop.valid()){
      m_is_runlooping = false;
      auto tp_user_return = std::chrono::steady_clock::now();
      std::string msg = "Resetting ";
      while(m_fut_runloop.valid() &&
	    m_fut_runloop.wait_for(std::chrono::seconds(1))==std::future_status::timeout){
	msg.append(1, '.');
	SetStatusMsg(msg);
	SendStatus();
	if((std::chrono::steady_clock::now()-tp_user_return) > std::chrono::seconds(20)){
	  EUDAQ_THROW("CommandReceiver: Unable to stop the user's RunLoop");
	}
      }
      m_fut_runloop.get();
    }
    SetStatus(Status::STATE_UNINIT, "Reset");
    EUDAQ_INFO(GetFullName() + " is reset.");
  }

  void CommandReceiver::OnTerminate(){
    SetStatus(Status::STATE_UNINIT, "Terminated");
    EUDAQ_INFO(GetFullName() + " is terminated.");
  }

  void CommandReceiver::OnStatus(){

  }
  
  void CommandReceiver::OnUnrecognised(const std::string & /*cmd*/, const std::string & /*param*/){

  }

  std::string CommandReceiver::GetFullName() const {
    return m_type+"."+m_name;
  }

  std::string CommandReceiver::GetName() const {
    return m_name;
  }

  uint32_t CommandReceiver::GetRunNumber() const {
    return m_run_number;
  }
      
  ConfigurationSPC CommandReceiver::GetConfiguration() const {
    return m_conf;
  }
  
  ConfigurationSPC CommandReceiver::GetInitConfiguration() const {
    return m_conf_init;
  }

  std::string CommandReceiver::GetConfigItem(const std::string &key) const{
    if(m_conf){
      return m_conf->Get(key, "");
    }
    else{
      return std::string();
    }
  }

  std::string CommandReceiver::GetInitItem(const std::string &key) const{
    if(m_conf_init){
      return m_conf_init->Get(key, "");
    }
    else{
      return std::string();
    }
  }
  
  bool CommandReceiver::IsConnected() const{
    return m_is_connected;
  }
  
  void CommandReceiver::RunLoop(){
    //default, just waiting
    std::chrono::milliseconds t(500);
    while(m_is_runlooping){
      std::this_thread::sleep_for(t);
    }
  }

<<<<<<< HEAD
  bool CommandReceiver::RunLooping(){
    try{
      RunLoop();
    }
    catch(...){
      EUDAQ_ERROR("CommandReceiver: User's RunLoop throws an exception");
      throw;
    }
    bool msg_once = true;
    auto tp_user_return = std::chrono::steady_clock::now();
    std::chrono::milliseconds t(500);
    while(m_is_runlooping){
      std::this_thread::sleep_for(t);
      if(msg_once && (std::chrono::steady_clock::now()-tp_user_return) > std::chrono::seconds(20) ){
	EUDAQ_WARN("CommandReceiver: User's RunLoop exits during the running (20 seconds ago)");
	msg_once = false;
      }
    }
    return 0;
  }
  
  bool CommandReceiver::AsyncReceiving(){
    try{
      while(m_is_connected){
	m_cmdclient->Process(-1); //how long does it wait?
      }
    } catch (const std::exception &e) {
      //TODO: move the catch to up level
      EUDAQ_ERROR(std::string("CommandReceiver: AsyncReceiving Error: Uncaught exception: ")+ e.what());
      m_is_connected = false;
      throw;
    } catch (...) {
      EUDAQ_ERROR(std::string("CommandReceiver: AsyncReceiving Error: Uncaught unrecognised exception"));
      m_is_connected = false;
      throw;
    }
  }

  bool CommandReceiver::AsyncForwarding(){
    while(m_is_connected){
      std::unique_lock<std::mutex> lk(m_mx_qu_cmd);
      if(m_qu_cmd.empty()){
	while(m_cv_not_empty.wait_for(lk, std::chrono::seconds(1))
	      ==std::cv_status::timeout){
	  if(!m_is_connected){
	    return 0;
	  }
	}
      }
    }
  }
  void CommandReceiver::OnIdle() { mSleep(500); }
  
=======
>>>>>>> d07f9834
  void CommandReceiver::ReadConfigureFile(const std::string &path){
    m_conf = Configuration::MakeUniqueReadFile(path);
    std::string section  = m_type;
    if(m_name != "")
      section += "." + m_name;
    m_conf->SetSection(section);
  }
  
  void CommandReceiver::ReadInitializeFile(const std::string &path){
    m_conf_init = Configuration::MakeUniqueReadFile(path);
    std::string section  = m_type;
    if(m_name != "")
      section += "." + m_name;
    m_conf_init->SetSection(section);
  }
<<<<<<< HEAD
  
=======

>>>>>>> d07f9834
  void CommandReceiver::CommandHandler(TransportEvent &ev) {
    if (ev.etype == TransportEvent::RECEIVE) {
      std::string cmd = ev.packet;
      std::string param;
      size_t i = cmd.find('\0');
      if (i != std::string::npos) {
        param = std::string(cmd, i + 1);
        cmd = std::string(cmd, 0, i);
      }
      //    auto cmd = m_qu_cmd.front().first;
      //      auto param = m_qu_cmd.front().second;
      //      m_qu_cmd.pop();
      //      lk.unlock();
      if (cmd == "INIT") {
        std::string section = m_type;
<<<<<<< HEAD
	std::stringstream ss;
	m_conf_init->Print(ss, 4);
	EUDAQ_INFO("Receive an INI section\n"+ ss.str());
       	m_conf_init = std::make_shared<Configuration>(param, section);
	OnInitialise();
=======
       	m_conf_init = std::make_shared<Configuration>(param, section);
        OnInitialise();
>>>>>>> d07f9834
      } else if (cmd == "CONFIG"){
	std::string section = m_type;
        if(m_name != "")
          section += "." + m_name;
	m_conf = std::make_shared<Configuration>(param, section);
	std::stringstream ss;
	m_conf->Print(ss, 4);
	EUDAQ_INFO("Receive a CONF section\n"+ ss.str());
        OnConfigure();
      } else if (cmd == "START") {
	m_run_number = from_string(param, 0);
        OnStartRun();
      } else if (cmd == "STOP") {
        OnStopRun();
      } else if (cmd == "TERMINATE"){
	m_is_destructing = true;
	OnTerminate();
      } else if (cmd == "RESET") {
        OnReset();
      } else if (cmd == "STATUS") {
        OnStatus();
      } else if (cmd == "LOG") {
        OnLog(param);
      } else {
        OnUnrecognised(cmd, param);
      }
      SendStatus();
    }
    BufferSerializer ser;
    std::unique_lock<std::mutex> lk(m_mtx_status);
    m_status.Serialize(ser);
    // m_status.ResetTags();
    lk.unlock();
    m_cmdclient->SendPacket(ser);
  }

  
  std::string CommandReceiver::Connect(){
    if(!m_fut_deamon.valid())
      m_fut_deamon = std::async(std::launch::async, &CommandReceiver::Deamon, this); 
    std::unique_lock<std::mutex> lk_deamon(m_mx_deamon);

    if(m_cmdclient){
      EUDAQ_THROW("CommandReceiver: Command receiver is not closed before");
    }
    
    auto cmdclient = TransportClient::CreateClient(m_addr_runctrl);
    cmdclient->SetCallback(TransportCallback(this, &CommandReceiver::CommandHandler));
    
    if (cmdclient->IsNull()){
      m_addr_client = "null";
      m_cmdclient.reset(cmdclient);
      m_is_connected = true;
      m_fut_async_rcv = std::async(std::launch::async, &CommandReceiver::AsyncReceiving, this); 
      m_fut_async_fwd = std::async(std::launch::async, &CommandReceiver::AsyncForwarding, this);
      return m_addr_client;
    }

    auto tp_start_connect = std::chrono::steady_clock::now();
    std::string packet_0_in;
    std::string packet_1_out = "OK EUDAQ CMD " + m_type + " " + m_name;
    std::string packet_2_in;
    while(!cmdclient->ReceivePacket(&packet_0_in, 1000000)){
      if((std::chrono::steady_clock::now()-tp_start_connect) > std::chrono::seconds(2))
	EUDAQ_THROW("CommandReceiver: No response from RunControl server");
    }

    auto splitted = split(packet_0_in, " ");
    if (splitted.size() < 5) {
      EUDAQ_THROW("CommandReceiver: Invalid response from RunControl: '" + packet_0_in + "'");
    }
    CHECK_RECIVED_PACKET(splitted, 0, "OK");
    CHECK_RECIVED_PACKET(splitted, 1, "EUDAQ");
    CHECK_RECIVED_PACKET(splitted, 2, "CMD");
    CHECK_RECIVED_PACKET(splitted, 3, "RunControl");
    std::string addr_client = splitted[4];
    
    cmdclient->SendPacket(packet_1_out);
    
    auto tp_start_confirm = std::chrono::steady_clock::now();
    while(!cmdclient->ReceivePacket(&packet_2_in, 1000000)){
      if((std::chrono::steady_clock::now()-tp_start_confirm) > std::chrono::seconds(3))
	EUDAQ_THROW("CommandReceiver: Timeout for the confirm message from RunControl");
    }
    
    auto splitted_res = split(packet_2_in, " ");
    CHECK_FOR_REFUSE_CONNECTION(splitted_res, 0, "OK");

    m_addr_client = addr_client;
    m_cmdclient.reset(cmdclient);    
    m_is_connected = true;
    m_fut_async_rcv = std::async(std::launch::async, &CommandReceiver::AsyncReceiving, this); 
    m_fut_async_fwd = std::async(std::launch::async, &CommandReceiver::AsyncForwarding, this);
    return m_addr_client;
  }

  bool CommandReceiver::Deamon(){
    while(!m_is_destructing){
      std::this_thread::sleep_for(std::chrono::milliseconds(200));
      std::chrono::milliseconds t(10);
      std::unique_lock<std::mutex> lk_deamon(m_mx_deamon);
      if(m_is_connected){
	try{
	  if(m_fut_async_rcv.valid() &&
	     m_fut_async_rcv.wait_for(t)!=std::future_status::timeout){
	    m_fut_async_rcv.get();
	  }
	  if(m_fut_async_fwd.valid() &&
	     m_fut_async_fwd.wait_for(t)!=std::future_status::timeout){
	    m_fut_async_fwd.get();
	  }
	}
	catch(...){
	  EUDAQ_WARN("CommandReceiver: Deamon catches an execption at listening time");
	}
      }
      else{
	try{
	  if(m_fut_async_rcv.valid()){
	    m_fut_async_rcv.get();
	  }
	  if(m_fut_async_fwd.valid()){
	    m_fut_async_fwd.get();
	  }
	  if(!m_qu_cmd.empty())
	    m_qu_cmd =  std::queue<std::pair<std::string, std::string>>();
	  if(m_cmdclient)
	    m_cmdclient.reset();
	}
	catch(...){
	  EUDAQ_WARN("CommandReceiver: Deamon catches an execption when closing client");
	}
      }
    }
    try{
      std::unique_lock<std::mutex> lk_deamon(m_mx_deamon);
      m_is_connected = false;
      if(m_fut_async_rcv.valid()){
	m_fut_async_rcv.get();
      }
      if(m_fut_async_fwd.valid()){
	m_fut_async_fwd.get();
      }
      if(m_cmdclient)
	m_cmdclient.reset();
    }
    catch(...){
      EUDAQ_WARN("CommandReceiver: Deamon catches an execption when it is in exiting");
    }
  return true;    
  }
 void CommandReceiver::ProcessingCommand(){
    try {
      //TODO: create m_cmdclient here instead of inside constructor
      while (!m_exit){
	m_cmdclient->Process(-1);
	OnIdle();
      }
      //TODO: SendDisconnect event;
      OnTerminate();
      m_exited = true;
    } catch (const std::exception &e) {
      std::cout <<"CommandReceiver::ProcessThread() Error: Uncaught exception: " <<e.what() <<std::endl;
      std::this_thread::sleep_for(std::chrono::seconds(3));
      OnTerminate();
      m_exited = true;
    } catch (...) {
      std::cout <<"CommandReceiver::ProcessThread() Error: Uncaught unrecognised exception" <<std::endl;
      std::this_thread::sleep_for(std::chrono::seconds(3));
      OnTerminate();
      m_exited = true;
    }
  }
  
 void CommandReceiver::StartCommandReceiver(){
    if(m_exit){
      EUDAQ_THROW("CommandReceiver can not be restarted after exit. (TODO)");
    }
    m_thd_client = std::thread(&CommandReceiver::ProcessingCommand, this);
  }

  void CommandReceiver::CloseCommandReceiver(){
    m_exit = true;
    if(m_thd_client.joinable()){
      m_thd_client.join();
    }
  }
}<|MERGE_RESOLUTION|>--- conflicted
+++ resolved
@@ -19,16 +19,9 @@
 namespace eudaq {
   CommandReceiver::CommandReceiver(const std::string & type, const std::string & name,
 				   const std::string & runcontrol)
-<<<<<<< HEAD
     : m_type(type), m_name(name), m_exit(false), m_exited(false), m_is_connected(false), m_is_runlooping(false), m_addr_runctrl(runcontrol){
     if(runcontrol.empty())
       return;
-=======
-    : m_type(type), m_name(name), m_exit(false), m_exited(false){
-    if(runcontrol.empty())
-      return;
-
->>>>>>> d07f9834
     uint64_t addr = static_cast<uint64_t>(reinterpret_cast<std::uintptr_t>(this));
     m_cmdrcv_id = static_cast<uint32_t>((addr>>32)+(addr<<32)+addr);
     int i = 0;
@@ -237,7 +230,6 @@
     }
   }
 
-<<<<<<< HEAD
   bool CommandReceiver::RunLooping(){
     try{
       RunLoop();
@@ -290,9 +282,7 @@
     }
   }
   void CommandReceiver::OnIdle() { mSleep(500); }
-  
-=======
->>>>>>> d07f9834
+
   void CommandReceiver::ReadConfigureFile(const std::string &path){
     m_conf = Configuration::MakeUniqueReadFile(path);
     std::string section  = m_type;
@@ -308,11 +298,7 @@
       section += "." + m_name;
     m_conf_init->SetSection(section);
   }
-<<<<<<< HEAD
-  
-=======
-
->>>>>>> d07f9834
+  
   void CommandReceiver::CommandHandler(TransportEvent &ev) {
     if (ev.etype == TransportEvent::RECEIVE) {
       std::string cmd = ev.packet;
@@ -328,16 +314,11 @@
       //      lk.unlock();
       if (cmd == "INIT") {
         std::string section = m_type;
-<<<<<<< HEAD
 	std::stringstream ss;
 	m_conf_init->Print(ss, 4);
 	EUDAQ_INFO("Receive an INI section\n"+ ss.str());
        	m_conf_init = std::make_shared<Configuration>(param, section);
 	OnInitialise();
-=======
-       	m_conf_init = std::make_shared<Configuration>(param, section);
-        OnInitialise();
->>>>>>> d07f9834
       } else if (cmd == "CONFIG"){
 	std::string section = m_type;
         if(m_name != "")
