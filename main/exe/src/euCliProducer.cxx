#include "eudaq/OptionParser.hh"
#include "eudaq/Producer.hh"
#include <iostream>

int main(int /*argc*/, const char **argv) {
  eudaq::OptionParser op("EUDAQ Command Line Producer", "2.0", "The producer launcher of EUDAQ");
  eudaq::Option<std::string> name(op, "n", "name", "", "string",
				  "The eudaq application to be launched");
  eudaq::Option<std::string> tname(op, "t", "tname", "", "string",
				  "Runtime name of the eudaq application");
<<<<<<< HEAD
  eudaq::Option<std::string> rctrl(op, "r", "runcontrol", "", "address",
				   "The address of the run control to connect to");
    op.Parse(argv);    
    std::string app_name = name.Value();
    std::string rctrl_value = rctrl.Value();
    if(!rctrl_value.empty()) std::cout << "Online run, RC is at :  " << rctrl_value << std::endl;
    else if(rctrl_value.empty()) std::cout << "Producer Standalone run started \n Start with init command or type help to see list of command " << rctrl_value << std::endl;
    
    if(app_name.find("Producer") != std::string::npos){
      auto app=eudaq::Factory<eudaq::Producer>::MakeShared<const std::string&,const std::string&>
	(eudaq::str2hash(name.Value()), tname.Value(), rctrl.Value());
      if(!app){
	std::cout<<"unknown Producer"<<std::endl;
	return -1;
      }
      app->Exec();
    }
    if(app_name.find("Producer") == std::string::npos){
      std::cout<<"unknown application"<<std::endl;
=======
  //  eudaq::Option<std::string> rctrl(op, "r", "runcontrol", "tcp://localhost:44000", "address",
  //  				   "The address of the run control to connect to");
  eudaq::Option<std::string> rctrl(op, "r", "runcontrol", "", "address",
				   "The address of the run control to connect to");
  op.Parse(argv);
  std::string app_name = name.Value();
  std::string rctrl_value = rctrl.Value();
  if(!rctrl_value.empty()) std::cout << "Online run, RC is at :  " << rctrl_value << std::endl;
  else if(rctrl_value.empty()) std::cout << "Offline run : " << rctrl_value << std::endl;
  
  if(app_name.find("Producer") != std::string::npos){
    auto app=eudaq::Factory<eudaq::Producer>::MakeShared<const std::string&,const std::string&>
      (eudaq::str2hash(name.Value()), tname.Value(), rctrl.Value());
    if(!app){
      std::cout<<"unknown Producer"<<std::endl;
>>>>>>> d07f9834
      return -1;
    }
  auto app=eudaq::Producer::Make(name.Value(), tname.Value(), rctrl.Value());
  if(!app){
    std::cout<<"unknown Producer: "<<name.Value()<<std::endl;
    return -1;
  }  
  try{
    app->Connect();
  }
  catch (...){
    std::cout<<"Can not connect to RunContrl at "<<rctrl.Value()<<std::endl;
    return -1;
  }
  while(app->IsConnected()){
    std::this_thread::sleep_for(std::chrono::seconds(1));
  }
  return 0;
  }

<|MERGE_RESOLUTION|>--- conflicted
+++ resolved
@@ -8,15 +8,17 @@
 				  "The eudaq application to be launched");
   eudaq::Option<std::string> tname(op, "t", "tname", "", "string",
 				  "Runtime name of the eudaq application");
-<<<<<<< HEAD
-  eudaq::Option<std::string> rctrl(op, "r", "runcontrol", "", "address",
-				   "The address of the run control to connect to");
-    op.Parse(argv);    
-    std::string app_name = name.Value();
-    std::string rctrl_value = rctrl.Value();
-    if(!rctrl_value.empty()) std::cout << "Online run, RC is at :  " << rctrl_value << std::endl;
-    else if(rctrl_value.empty()) std::cout << "Producer Standalone run started \n Start with init command or type help to see list of command " << rctrl_value << std::endl;
-    
+  eudaq::Option<std::string> rctrl(op, "r", "runcontrol", "tcp://localhost:44000", "address",
+  				   "The address of the run control to connect to");
+  try{
+    op.Parse(argv);
+  }
+  catch(...){
+    std::ostringstream err;
+    return op.HandleMainException(err);
+  }
+  std::string app_name = name.Value();
+
     if(app_name.find("Producer") != std::string::npos){
       auto app=eudaq::Factory<eudaq::Producer>::MakeShared<const std::string&,const std::string&>
 	(eudaq::str2hash(name.Value()), tname.Value(), rctrl.Value());
@@ -28,23 +30,6 @@
     }
     if(app_name.find("Producer") == std::string::npos){
       std::cout<<"unknown application"<<std::endl;
-=======
-  //  eudaq::Option<std::string> rctrl(op, "r", "runcontrol", "tcp://localhost:44000", "address",
-  //  				   "The address of the run control to connect to");
-  eudaq::Option<std::string> rctrl(op, "r", "runcontrol", "", "address",
-				   "The address of the run control to connect to");
-  op.Parse(argv);
-  std::string app_name = name.Value();
-  std::string rctrl_value = rctrl.Value();
-  if(!rctrl_value.empty()) std::cout << "Online run, RC is at :  " << rctrl_value << std::endl;
-  else if(rctrl_value.empty()) std::cout << "Offline run : " << rctrl_value << std::endl;
-  
-  if(app_name.find("Producer") != std::string::npos){
-    auto app=eudaq::Factory<eudaq::Producer>::MakeShared<const std::string&,const std::string&>
-      (eudaq::str2hash(name.Value()), tname.Value(), rctrl.Value());
-    if(!app){
-      std::cout<<"unknown Producer"<<std::endl;
->>>>>>> d07f9834
       return -1;
     }
   auto app=eudaq::Producer::Make(name.Value(), tname.Value(), rctrl.Value());
