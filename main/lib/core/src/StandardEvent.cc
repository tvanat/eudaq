--- conflicted
+++ resolved
@@ -55,19 +55,11 @@
     return m_planes[i];
   }
 
-<<<<<<< HEAD
-  double StandardEvent::GetTimeBegin() const {
-    return time_begin;
-  }
-
-  double StandardEvent::GetTimeEnd() const {
-=======
   uint64_t StandardEvent::GetTimeBegin() const {
     return time_begin;
   }
 
   uint64_t StandardEvent::GetTimeEnd() const {
->>>>>>> 0bc5b22d
     return time_end;
   }
 
