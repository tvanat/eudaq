--- conflicted
+++ resolved
@@ -135,16 +135,16 @@
       if ((selected_planes_to_skip[skipplanes]>0) && (selected_planes_to_skip[skipplanes]<nPlanes))
       {
         skip_this_plane[selected_planes_to_skip[skipplanes]]=true;
-        //std::cout << "CorrelationCollection : Disabling Plane "<< selected_planes_to_skip[skipplanes] <<endl;
+        std::cout << "CorrelationCollection : Disabling Plane "<< selected_planes_to_skip[skipplanes] <<endl;
         nPlanes_disabled++;
       }
     }
-    //if (nPlanes_disabled > 0)
-      //std::cout << "CorrelationCollection : Disabling "<<  nPlanes_disabled << " Planes" << endl;
+    if (nPlanes_disabled > 0)
+      std::cout << "CorrelationCollection : Disabling "<<  nPlanes_disabled << " Planes" << endl;
   }
   if (nPlanes-nPlanes_disabled<2)
   {
-    //std::cout << "CorrelationCollection : Too Many Planes Disabled ..." <<endl;
+    std::cout << "CorrelationCollection : Too Many Planes Disabled ..." <<endl;
   }
   else
   {
@@ -230,16 +230,16 @@
       if ((selected_planes_to_skip[skipplanes]>0) && (selected_planes_to_skip[skipplanes]<nPlanes))
       {
         skip_this_plane[selected_planes_to_skip[skipplanes]]=true;
-        //std::cout << "CorrelationCollection : Disabling Plane "<< selected_planes_to_skip[skipplanes] <<endl;
+        std::cout << "CorrelationCollection : Disabling Plane "<< selected_planes_to_skip[skipplanes] <<endl;
         nPlanes_disabled++;
       }
     }
-    //if (nPlanes_disabled > 0)
-      //std::cout << "CorrelationCollection : Disabling "<<  nPlanes_disabled << " Planes" << endl;
+    if (nPlanes_disabled > 0)
+      std::cout << "CorrelationCollection : Disabling "<<  nPlanes_disabled << " Planes" << endl;
   }
   if (nPlanes-nPlanes_disabled<2)
   {
-    //std::cout << "CorrelationCollection : Too Many Planes Disabled ..." <<endl;
+    std::cout << "CorrelationCollection : Too Many Planes Disabled ..." <<endl;
   }
   else
   {
@@ -430,10 +430,7 @@
 
   if (_mon != NULL)
   {
-<<<<<<< HEAD
-=======
     //cout << "HitmapCollection:: Monitor running in online-mode" << endl;
->>>>>>> 529a26ce
     std::string dirName;
 
     if(_mon->getUseTrack_corr() == true)
@@ -479,7 +476,7 @@
 
   if (file==NULL) // if the file pointer is null jump back
   {
-    //cout << "Can't Write Correllation Collections " <<endl;
+    cout << "Can't Write Correllation Collections " <<endl;
     return;
   }
   if (_mon->getUseTrack_corr() == true)
