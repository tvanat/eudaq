#include "eudaq/StdEventConverter.hh"
#include "eudaq/RawEvent.hh"

class TluRawEvent2StdEventConverter: public eudaq::StdEventConverter{
public:
  bool Converting(eudaq::EventSPC d1, eudaq::StandardEventSP d2, eudaq::ConfigurationSPC conf) const override;
  static const uint32_t m_id_factory = eudaq::cstr2hash("TluRawDataEvent");
};

namespace{
  auto dummy0 = eudaq::Factory<eudaq::StdEventConverter>::
    Register<TluRawEvent2StdEventConverter>(TluRawEvent2StdEventConverter::m_id_factory);
}

bool TluRawEvent2StdEventConverter::Converting(eudaq::EventSPC d1, eudaq::StandardEventSP d2, eudaq::ConfigurationSPC conf) const{
  if(!d2->IsFlagPacket()){
    d2->SetFlag(d1->GetFlag());
    d2->SetRunN(d1->GetRunN());
    d2->SetEventN(d1->GetEventN());
    d2->SetStreamN(d1->GetStreamN());
    d2->SetTriggerN(d1->GetTriggerN(), d1->IsFlagTrigger());
    d2->SetTimestamp(d1->GetTimestampBegin(), d1->GetTimestampEnd(), d1->IsFlagTimestamp());
  }
  else{
    static const std::string TLU("TLU");
    auto stm = std::to_string(d1->GetStreamN());
    d2->SetTag(TLU, stm+"_"+d2->GetTag(TLU));
    d2->SetTag(TLU+stm+"_TSB", std::to_string(d1->GetTimestampBegin()));
    d2->SetTag(TLU+stm+"_TSE", std::to_string(d1->GetTimestampEnd()));
    d2->SetTag(TLU+stm+"_TRG", std::to_string(d1->GetTriggerN()));
  }

<<<<<<< HEAD
  // Set timestamps for StdEvent in nanoseconds (timestamps are nanoseconds):
  d2->SetTimeBegin(static_cast<double>(d1->GetTimestampBegin()));
  d2->SetTimeEnd(static_cast<double>(d1->GetTimestampEnd()));
=======
  // Set times for StdEvent in picoseconds (timestamps provided in nanoseconds):
  d2->SetTimeBegin(static_cast<uint64_t>(d1->GetTimestampBegin()) * 1000);
  d2->SetTimeEnd(static_cast<uint64_t>(d1->GetTimestampEnd()) * 1000);
>>>>>>> 0bc5b22d
  return true;
}<|MERGE_RESOLUTION|>--- conflicted
+++ resolved
@@ -30,14 +30,8 @@
     d2->SetTag(TLU+stm+"_TRG", std::to_string(d1->GetTriggerN()));
   }
 
-<<<<<<< HEAD
-  // Set timestamps for StdEvent in nanoseconds (timestamps are nanoseconds):
-  d2->SetTimeBegin(static_cast<double>(d1->GetTimestampBegin()));
-  d2->SetTimeEnd(static_cast<double>(d1->GetTimestampEnd()));
-=======
   // Set times for StdEvent in picoseconds (timestamps provided in nanoseconds):
   d2->SetTimeBegin(static_cast<uint64_t>(d1->GetTimestampBegin()) * 1000);
   d2->SetTimeEnd(static_cast<uint64_t>(d1->GetTimestampEnd()) * 1000);
->>>>>>> 0bc5b22d
   return true;
 }