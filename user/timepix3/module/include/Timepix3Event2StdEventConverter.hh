--- conflicted
+++ resolved
@@ -14,13 +14,7 @@
   private:
     static uint64_t m_syncTime;
     static uint64_t m_syncTime_prev;
-<<<<<<< HEAD
-    static size_t m_clearedHeader;
-
-    // configuration parameters:
-=======
     static bool m_clearedHeader;
->>>>>>> df3420be
     static bool m_first_time;
     static bool applyCalibration;
     static std::vector<std::vector<float>> vtot;
