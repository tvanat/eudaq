--- conflicted
+++ resolved
@@ -17,33 +17,9 @@
    EUDAQ_THROW("CommandReceiver: Connection refused by RunControl server: " + packet[position])
 
 namespace eudaq {
-  
   CommandReceiver::CommandReceiver(const std::string & type, const std::string & name,
 				   const std::string & runcontrol)
-    : m_type(type), m_name(name), m_is_destructing(false), m_is_connected(false), m_is_runlooping(false), m_addr_runctrl(runcontrol){
-  }
-
-  CommandReceiver::~CommandReceiver(){
-    m_is_destructing = true;
-    if(m_fut_deamon.valid()){
-      m_fut_deamon.get();
-    }
-  }
-<<<<<<< HEAD
-  
-  void CommandReceiver::CommandHandler(TransportEvent &ev) {
-    if (ev.etype == TransportEvent::RECEIVE) {
-      std::string cmd = ev.packet;
-      std::string param;
-      size_t i = cmd.find('\0');
-      if (i != std::string::npos) {
-        param = std::string(cmd, i + 1);
-        cmd = std::string(cmd, 0, i);
-=======
-
-  CommandReceiver::CommandReceiver(const std::string & type, const std::string & name,
-				   const std::string & runcontrol)
-    : m_type(type), m_name(name), m_exit(false), m_exited(false){
+    : m_type(type), m_name(name), m_exit(false), m_exited(false), m_is_connected(false), m_is_runlooping(false), m_addr_runctrl(runcontrol){
     if(runcontrol.empty())
       return;
     uint64_t addr = static_cast<uint64_t>(reinterpret_cast<std::uintptr_t>(this));
@@ -77,15 +53,18 @@
 	if (++i>10){
 	  throw;
 	}
->>>>>>> 094f5dcb
-      }
-      
-      std::unique_lock<std::mutex> lk(m_mx_qu_cmd);
+
+      /*      std::unique_lock<std::mutex> lk(m_mx_qu_cmd);
       m_qu_cmd.push(std::make_pair(cmd, param));
-      m_cv_not_empty.notify_all();
-    }
-  }
-
+      m_cv_not_empty.notify_all(); */
+
+  CommandReceiver::~CommandReceiver(){
+    m_is_destructing = true;
+    if(m_fut_deamon.valid()){
+      m_fut_deamon.get();
+    }
+  }
+  
   void CommandReceiver::SendStatus(){
     BufferSerializer ser;
     std::unique_lock<std::mutex> lk_st(m_mtx_status);
@@ -192,7 +171,6 @@
     EUDAQ_INFO(GetFullName() + " is reset.");
   }
 
-<<<<<<< HEAD
   void CommandReceiver::OnTerminate(){
     SetStatus(Status::STATE_UNINIT, "Terminated");
     EUDAQ_INFO(GetFullName() + " is terminated.");
@@ -304,7 +282,6 @@
 	    return 0;
 	  }
 	}
-=======
   void CommandReceiver::ReadConfigureFile(const std::string &path){
     m_conf = Configuration::MakeUniqueReadFile(path);
     std::string section  = m_type;
@@ -329,7 +306,6 @@
       if (i != std::string::npos) {
         param = std::string(cmd, i + 1);
         cmd = std::string(cmd, 0, i);
->>>>>>> 094f5dcb
       }
       auto cmd = m_qu_cmd.front().first;
       auto param = m_qu_cmd.front().second;
@@ -340,13 +316,8 @@
 	std::stringstream ss;
 	m_conf_init->Print(ss, 4);
 	EUDAQ_INFO("Receive an INI section\n"+ ss.str());
-<<<<<<< HEAD
-        OnInitialise();	
-=======
-	
        	m_conf_init = std::make_shared<Configuration>(param, section);
 	OnInitialise();
->>>>>>> 094f5dcb
       } else if (cmd == "CONFIG"){
 	std::string section = m_type;
         if(m_name != "")
