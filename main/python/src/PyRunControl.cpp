--- conflicted
+++ resolved
@@ -63,13 +63,9 @@
   bool AllOk(){
     bool ok = true;
     for (size_t i = 0; i < m_connections.size(); ++i) {
-<<<<<<< HEAD
-      if (m_connections.at(i).GetState() != eudaq::ConnectionState::LVL_OK) {
-=======
       if (m_connections.at(i).GetState() == eudaq::ConnectionState::STATE_ERROR) {
->>>>>>> 495248bb
-	ok = false;
-	break;
+        ok = false;
+        break;
       }
     }
     return ok;
