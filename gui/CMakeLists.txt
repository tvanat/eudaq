--- conflicted
+++ resolved
@@ -29,11 +29,7 @@
         endmacro()
 	# setup Qt5 libaries and include paths
 	set (my_qt_libraries ${Qt5Widgets_LIBRARIES})
-<<<<<<< HEAD
-	include_directories(${Qt5Widgets_INCLUDES_DIRS})
-=======
 	include_directories(${Qt5Widgets_INCLUDE_DIRS})
->>>>>>> f46e7a5b
 	ADD_DEFINITIONS(${Qt5Widgets_DEFINITIONS})
     endif()
 endif()
