--- conflicted
+++ resolved
@@ -393,399 +393,4 @@
     m_rc->ReadConfigureFile(settings);
   }
   return true;
-<<<<<<< HEAD
-}
-
-bool RunControlGUI::addStatusDisplay(std::pair<eudaq::ConnectionSPC, eudaq::StatusSPC> connection) {
-    QString name = QString::fromStdString(connection.first->GetName()
-                                         +":"+connection.first->GetType());
-    QString displayName = QString::fromStdString(connection.first->GetName()
-                                         +":EventN");
-    addToGrid(displayName,name);
-    return true;
-}
-
-bool RunControlGUI::removeStatusDisplay(std::pair<eudaq::ConnectionSPC, eudaq::StatusSPC> connection) {
-    // remove obsolete information from disconnected values
-    for(auto idx=0; idx<grpGrid->count();idx++) {
-        QLabel * l = dynamic_cast<QLabel *> (grpGrid->itemAt(idx)->widget());
-        if(l->objectName()==QString::fromStdString(connection.first->GetName()
-                                                   +":"+connection.first->GetType())) {
-            // Status updates are always pairs
-            m_map_label_str.erase(l->objectName());
-            m_str_label.erase(l->objectName());
-            grpGrid->removeWidget(l);
-            delete l;
-            l = dynamic_cast<QLabel *> (grpGrid->itemAt(idx)->widget());
-            grpGrid->removeWidget(l);
-            delete l;
-        }
-    }
-    return true;
-}
-bool RunControlGUI::addToGrid(const QString objectName, QString displayedName) {
-
-    if(m_str_label.count(objectName)==1) {
-        //QMessageBox::warning(NULL,"ERROR - Status display","Duplicating display entry request: "+objectName);
-        return false;
-    }
-    if(displayedName=="")
-        displayedName = objectName;
-    QLabel *lblname = new QLabel(grpStatus);
-    lblname->setObjectName(objectName);
-    lblname->setText(displayedName+": ");
-    QLabel *lblvalue = new QLabel(grpStatus);
-    lblvalue->setObjectName("val_"+objectName);
-    lblvalue->setText("val_"+objectName);
-
-    int colPos = 0, rowPos = 0;
-    if( 2* (m_str_label.size()+1) < grpGrid->rowCount() * grpGrid->columnCount() ) {
-        colPos = m_display_col;
-        rowPos = m_display_row;
-        if (++m_display_col > 1) {
-            ++m_display_row;
-            m_display_col = 0;
-        }
-    }
-    else {
-        colPos = m_display_col;
-        rowPos = m_display_row;
-        if (++m_display_col > 1){
-            ++m_display_row;
-            m_display_col = 0;
-        }
-    }
-    m_map_label_str.insert(std::pair<QString, QString>(objectName,objectName+": "));
-    m_str_label.insert(std::pair<QString, QLabel*>(objectName, lblvalue));
-    grpGrid->addWidget(lblname, rowPos, colPos * 2);
-    grpGrid->addWidget(lblvalue, rowPos, colPos * 2 + 1);
-
-    return true;
-}
-
-/**
- * @brief RunControlGUI::updateStatusDisplay
- * @return true if success, false otherwise (cannot happen currently)
- */
-bool RunControlGUI::updateStatusDisplay() {
-    auto it = m_map_conn_status_last.begin();
-    while(it!=m_map_conn_status_last.end()) {
-        // elements might not be existing at startup/beeing asynchronously changed
-        if(it->first && it->second) {
-            auto labelit = m_str_label.begin();
-            while(labelit!=m_str_label.end()) {
-                std::string labelname     = (labelit->first.toStdString()).substr(0,labelit->first.toStdString().find(":"));
-                std::string displayedItem = (labelit->first.toStdString()).substr(labelit->first.toStdString().find(":")+1,labelit->first.toStdString().size());
-                if(it->first->GetName()==labelname) {
-                    auto tags = it->second->GetTags();
-                    // obviously not really elegant...
-                    for(auto &tag: tags){
-                        if(tag.first==displayedItem && displayedItem=="EventN")
-                            labelit->second->setText(QString::fromStdString(tag.second+" Events"));
-                        else if(tag.first==displayedItem && displayedItem=="Freq. (avg.) [kHz]")
-                            labelit->second->setText(QString::fromStdString(tag.second+" kHz"));
-                        else if(tag.first==displayedItem)
-                            labelit->second->setText(QString::fromStdString(tag.second));
-                    }
-                }
-                labelit++;
-            }
-        }
-        it++;
-    }
-       return true;
-}
-
-bool RunControlGUI::addAdditionalStatus(std::string info) {
-    std::vector<std::string> results = eudaq::splitString(info,',');
-    if(results.size()%2!=0) {
-        QMessageBox::warning(NULL,"ERROR","Additional Status Display inputs are not correctly formatted - please check");
-       return false;
-    } else {
-        for(auto c = 0; c < results.size();c+=2) {
-            // check if the connection exists, otherwise do not display
-            auto it = m_map_conn_status_last.begin();
-            bool found = false;
-            while(it != m_map_conn_status_last.end()) {
-                if(it->first && it->first->GetName()==results.at(c)){
-                    addToGrid(QString::fromStdString(results.at(c)+":"+results.at(c+1)));
-                    found = true;
-                }
-                it++;
-            }
-            if(!found) {
-                QMessageBox::warning(NULL,"ERROR",QString::fromStdString("Element \""+results.at(c)+ "\" is not connected"));
-                return false;
-            }
-        }
-    }
-    return true;
-}
-
-bool RunControlGUI::checkFile(QString file, QString usecase)
-{
-    QFileInfo check_file(file);
-    if(!check_file.exists() || !check_file.isFile()){
-      QMessageBox::warning(NULL, "ERROR",QString(usecase + "Init file does not exist."));
-      return false;
-    }
-    else
-        return true;
-}
-
-/**
-
- SCAN FUNCTIONALITIES
-*/
-
-/**
- * @brief RunControlGUI::on_btn_LoadScanFile_clicked
- * @abstract push Button to open file dialog to select the scan configuration
- * file.
- * @group Scanning utils, RunControlGUI
- */
-
-void RunControlGUI::on_btn_LoadScanFile_clicked()
-{
-    QString usedpath =QFileInfo(txtScanFile->text()).path();
-    QString filename =QFileDialog::getOpenFileName(this, tr("Open File"),
-                           usedpath,
-                           tr("*.scan (*.scan)"));
-    if (!filename.isNull()){
-      txtScanFile->setText(filename);
-    }
-
-}
-/**
- * @brief RunControlGUI::on_btnStartScan_clicked
- * @abstract Button to control the scanning procedure. Does not implement any real
- * functionality, only changes status bools and texts
- *
- */
-void RunControlGUI::on_btnStartScan_clicked()
-{
-   if(!checkFile(txtScanFile->text(),QString::fromStdString("Scan File")))
-       return;
-  if(!readScanConfig()){
-      QMessageBox::warning(NULL,"ERROR","invalid scan config file");
-      return;
-    }
-   if(m_scan_active == true) {
-       QMessageBox::StandardButton reply;
-       reply = QMessageBox::question(NULL,"Interrupt Scan","Do you want to stop immediately?\n Hitting no will stop after finishing the current step",
-                                     QMessageBox::Yes|QMessageBox::No|QMessageBox::Abort);
-       if(reply==QMessageBox::Yes) {
-           m_scan_active = false;
-           m_scanningTimer.stop();
-           btnStartScan->setText("Start Scan");
-
-       } else if(reply==QMessageBox::Abort) {
-           m_scan_active = true;
-           btnStartScan->setText("Interrupt scan");
-       } else if(reply==QMessageBox::No) {
-           m_scan_interrupt_received = true;
-           btnStartScan->setText("Scan stops after current step");
-       }
-   } else {
-       // init scan parameters:
-       m_current_step = 0;
-       progressBar_scan->setMaximum(100);
-       m_scan_active = true;
-       btnStartScan->setText("Interrupt scan");
-       nextScanStep();
-   }
-}
-
-/**
- * @brief RunControlGUI::nextScanStep
- * @abstract Slot to start the next step - Can be either triggered via a QTimer
- * or an eventnumber of one producer
- */
-void RunControlGUI::nextScanStep()
-{
-    // stop readout
-    if((m_current_step>=m_n_steps || m_scan_interrupt_received) && m_scan_active) {
-        m_scan_active = false;
-        m_scanningTimer.stop();
-        btnStartScan->setText("Start Scan");
-        on_btnStop_clicked();
-        QMessageBox::information(NULL,"Scan finished","Scan successfully completed");
-    }else if(m_scan_active) {
-        txtConfigFileName
-                ->setText(QString::fromStdString(m_scan_config_files.at(m_current_step)));
-        if(!prepareAndStartStep())
-            return;
-        if(m_time_per_step>1)
-            m_scanningTimer.start();
-
-        m_current_step++;
-    }
-
-}
-/**
- * @brief RunControlGUI::prepareAndStartStep
- * @abstract stop the data taking, update the configuration and start a new run
- * @return Returns true if step has been successfull
- */
-bool RunControlGUI::prepareAndStartStep()
-{
-    if(m_scan_active==true) {
-        on_btnStop_clicked();
-        on_btnReset_clicked();
-        while(!allConnectionsInState(eudaq::Status::STATE_UNINIT)){
-            std::this_thread::sleep_for (std::chrono::seconds(1));
-            cout << "Waiting for reset"<<endl;
-        }
-        EUDAQ_USER("Resetted");
-        std::this_thread::sleep_for (std::chrono::seconds(3));
-        on_btnInit_clicked();
-        while(!allConnectionsInState(eudaq::Status::STATE_UNCONF)){
-            std::this_thread::sleep_for (std::chrono::seconds(1));
-            cout << "Waiting for init"<<endl;
-        }
-        updateInfos();
-        std::this_thread::sleep_for (std::chrono::seconds(3));
-        EUDAQ_USER("Initialized");
-        on_btnConfig_clicked();
-        while(!allConnectionsInState(eudaq::Status::STATE_CONF)){
-            std::this_thread::sleep_for (std::chrono::seconds(1));
-            cout << "Waiting for configuration"<<endl;
-        }
-        updateInfos();
-        std::this_thread::sleep_for(std::chrono::seconds(3));
-        EUDAQ_USER("configured");
-        on_btnStart_clicked();
-        EUDAQ_USER("Running");
-        // stop the scan here
-
-    } else {
-        on_btnStop_clicked();
-        btnStartScan->setText("Start scan");
-
-    }
-    return true;
-}
-/**
- * @brief RunControlGUI::allConnectionsInState
- * @param state to be cheked
- * @return true if all connections are in state, false otherwise
- */
-bool RunControlGUI::allConnectionsInState(eudaq::Status::State state){
-    std::map<eudaq::ConnectionSPC, eudaq::StatusSPC> map_conn_status;
-    if(m_rc)
-      map_conn_status= m_rc->GetActiveConnectionStatusMap();
-    else
-        return false;
-    for(auto &conn_status: map_conn_status){
-        if(!conn_status.second)
-            continue;
-        auto state_conn = conn_status.second->GetState();
-        if((int)state_conn != (int)state)
-            return false;
-    }
-    return true;
-}
-
-/**
- * @brief RunControlGUI::readScanConfig
- * @abstract Read the scan config file and prepare all parameters
- * @return true if sucessfull
- */
-bool RunControlGUI::readScanConfig(){
-    m_scan_config = eudaq::Configuration::MakeUniqueReadFile(txtScanFile->text().toStdString());
-
-    if(!m_scan_config->HasSection("sfirst"))
-        return false;
-    m_scan_config->SetSection("first");
-    return checkScanParameters();
-}
-
-bool RunControlGUI::checkScanParameters(){
-    // check if minimal config exists
-    if(! m_scan_config->Has("start")
-            || ! m_scan_config->Has("stop")
-            || ! m_scan_config->Has("step")
-            || (! m_scan_config->Has("time") && (! m_scan_config->Has("nevents")))
-            || ! m_scan_config->Has("name")
-            || ! m_scan_config->Has("parameter"))
-        return false;
-    m_time_per_step = m_scan_config->Get("time",0.0);
-//    if(m_time_per_step<0 && ! m_scan_config->Has("nevents"))
-//        return false;
-    m_events_per_step = m_scan_config->Get("nevents",-1);
-    m_start_value = m_scan_config->Get("start",0.0);
-    m_stop_value = m_scan_config->Get("stop",0.0);
-    m_step_size = m_scan_config->Get("step",0.0);
-    m_scanningTimer.setInterval(m_time_per_step*1000);
-    m_n_steps =  (m_stop_value-m_start_value)/double(m_step_size);
-    createConfigs();
-    return true;
-
-
-}
-void RunControlGUI::createConfigs(){
-    std::string config = txtConfigFileName->text().toStdString();
-    eudaq::ConfigurationSP defaultconf = eudaq::Configuration::MakeUniqueReadFile(config);
-    defaultconf->SetSection(m_scan_config->Get("name",""));
-    m_scan_name = m_scan_config->Get("name","");
-    m_scan_parameter =  m_scan_config->Get("parameter","");
-    config = m_scan_config->Get("configpath",config);
-    for(int i =0; i< m_n_steps;++i){
-        std::string filename = (config.substr(0,config.size()-5)+"_scan_"+std::to_string(i)+".conf");
-        if(config != txtConfigFileName->text().toStdString())
-            filename = (config+"_scan_"+std::to_string(i)+".conf");
-        m_scan_config_files.push_back(filename);
-        defaultconf->SetString(m_scan_parameter,std::to_string(m_start_value+i*m_step_size));
-        std::filebuf fb;
-        fb.open (filename,std::ios::out);
-        std::ostream os(&fb);
-        defaultconf->Save(os);
-        fb.close();
-    }
-}
-/**
- * @brief RunControlGUI::checkEventsInStep
- * @abstract check if the reuqested number of events for a certain step is recorded
- * @return true if reached/surpassed, false otherwise
- */
-bool RunControlGUI::checkEventsInStep(){
-    int events = getEventsCurrent();
-    return ( (events > 0 ? events : (m_events_per_step-2))>m_events_per_step);
-}
-
-/**
- * @brief RunControlGUI::getEventsCurrent
- * @return Number of events in current step of scans
- */
-
-int RunControlGUI::getEventsCurrent(){
-    std::map<eudaq::ConnectionSPC, eudaq::StatusSPC> map_conn_status;
-    if(m_rc)
-        map_conn_status= m_rc->GetActiveConnectionStatusMap();
-    else
-        return -2;
-    for(auto conn : map_conn_status) {
-        if((conn.first->GetType()+"."+conn.first->GetName())==m_scan_name){
-            auto tags = conn.second->GetTags();
-            for(auto &tag: tags)
-                if(tag.first=="EventN")
-                    return std::stoi(tag.second);
-        }
-    }
-    return -1;
-}
-
-void RunControlGUI::updateProgressBar(){
-    double scanProgress = 0;
-    if(m_scan_active){
-        scanProgress = (m_current_step-1)/double(std::max(1,m_n_steps))*100;
-    if(m_time_per_step>1)
-        scanProgress+= ((m_scanningTimer.interval()-m_scanningTimer.remainingTime())/double(std::max(1,m_scanningTimer.interval())) *100./std::max(1,m_n_steps));
-    else
-        scanProgress += getEventsCurrent()/double(m_events_per_step)*100./std::max(1,m_n_steps);
-    }
-    progressBar_scan->setValue(scanProgress);
-
-=======
->>>>>>> a88602c9
 }