#include "eudaq/Producer.hh"

#include "FmctluController.hh"
#include "FmctluHardware.hh"
#include "FmctluPowerModule.hh"
#include <iostream>
#include <ostream>
#include <vector>
#include <chrono>
#include <thread>


class FmctluProducer: public eudaq::Producer {
public:
  FmctluProducer(const std::string name, const std::string &runcontrol);
  void DoConfigure() override;
  void DoInitialise() override;
  void DoStartRun() override;
  void DoStopRun() override;
  void DoTerminate() override;
  void DoReset() override;
  void DoStatus() override;
  void RunLoop() override;

  static const uint32_t m_id_factory = eudaq::cstr2hash("FmctluProducer");
private:
  bool m_exit_of_run;
  std::mutex m_mtx_tlu; //prevent to reset tlu during the RunLoop thread

  std::unique_ptr<tlu::FmctluController> m_tlu;
  uint64_t m_lasttime;

  uint32_t m_verbose;
  uint32_t m_delayStart;
};

namespace{
  auto dummy0 = eudaq::Factory<eudaq::Producer>::
    Register<FmctluProducer, const std::string&, const std::string&>(FmctluProducer::m_id_factory);
}


FmctluProducer::FmctluProducer(const std::string name, const std::string &runcontrol)
  :eudaq::Producer(name, runcontrol){

}

void FmctluProducer::RunLoop(){
  std::unique_lock<std::mutex> lk(m_mtx_tlu);
  bool isbegin = true;
  m_tlu->ResetCounters();
  m_tlu->ResetEventsBuffer();
  m_tlu->ResetFIFO();

  // Pause the TLU to allow slow devices to get ready after the euRunControl has
  // issued the DoStart() command
  std::this_thread::sleep_for( std::chrono::milliseconds( m_delayStart ) );

  // Send reset pulse to all DUTs and reset internal counters
  m_tlu->PulseT0();

  // Enable triggers
  m_tlu->SetTriggerVeto(0);

  while(!m_exit_of_run) {
    m_lasttime=m_tlu->GetCurrentTimestamp()*25;
    m_tlu->ReceiveEvents(m_verbose);
    while (!m_tlu->IsBufferEmpty()){
      tlu::fmctludata *data = m_tlu->PopFrontEvent();
      uint32_t trigger_n = data->eventnumber;
      uint64_t ts_raw = data->timestamp;
      // uint64_t ts_ns = ts_raw; //TODO: to ns
      uint64_t ts_ns = ts_raw*25;
      auto ev = eudaq::Event::MakeUnique("TluRawDataEvent");
      ev->SetTimestamp(ts_ns, ts_ns+25, false);//TODO, duration
      ev->SetTriggerN(trigger_n);

      std::stringstream  triggerss;
      //triggerss<< data->input5 << data->input4 << data->input3 << data->input2 << data->input1 << data->input0;
      triggerss<< std::to_string(data->input5) << std::to_string(data->input4) << std::to_string(data->input3) << std::to_string(data->input2) << std::to_string(data->input1) << std::to_string(data->input0);
      ev->SetTag("TRIGGER", triggerss.str());
      ev->SetTag("FINE_TS0", std::to_string(data->sc0));
      ev->SetTag("FINE_TS1", std::to_string(data->sc1));
      ev->SetTag("FINE_TS2", std::to_string(data->sc2));
      ev->SetTag("FINE_TS3", std::to_string(data->sc3));
      ev->SetTag("FINE_TS4", std::to_string(data->sc4));
      ev->SetTag("FINE_TS5", std::to_string(data->sc5));
      ev->SetTag("TYPE", std::to_string(data->eventtype));

      if(m_tlu->IsBufferEmpty()){
      	uint32_t sl0,sl1,sl2,sl3, sl4, sl5, pt;
      	m_tlu->GetScaler(sl0,sl1,sl2,sl3,sl4,sl5);
      	pt=m_tlu->GetPreVetoTriggers();
        ev->SetTag("PARTICLES", std::to_string(pt));
      	ev->SetTag("SCALER0", std::to_string(sl0));
      	ev->SetTag("SCALER1", std::to_string(sl1));
      	ev->SetTag("SCALER2", std::to_string(sl2));
      	ev->SetTag("SCALER3", std::to_string(sl3));
        ev->SetTag("SCALER4", std::to_string(sl4));
        ev->SetTag("SCALER5", std::to_string(sl5));
        if(m_exit_of_run){
          ev->SetEORE();
        }
      }

      if(isbegin){
        isbegin = false;
	      ev->SetBORE();
        ev->SetTag("FirmwareID", std::to_string(m_tlu->GetFirmwareVersion()));
        ev->SetTag("BoardID", std::to_string(m_tlu->GetBoardID()));
      }
      SendEvent(std::move(ev));
      delete data;
    }
  }
  m_tlu->SetTriggerVeto(1);
}

void FmctluProducer::DoInitialise(){
  /* Establish a connection with the TLU using IPBus.
     Define the main hardware parameters.
  */
  auto ini = GetInitConfiguration();
  std::cout << "INITIALIZE ID: " << ini->Get("initid", 0) << std::endl;
  std::string uhal_conn = "file://./FMCTLU_connections.xml";
  std::string uhal_node = "fmctlu.udp";
  uhal_conn = ini->Get("ConnectionFile", uhal_conn);
  uhal_node = ini->Get("DeviceName",uhal_node);
  m_tlu = std::unique_ptr<tlu::FmctluController>(new tlu::FmctluController(uhal_conn, uhal_node));

  if( ini->Get("skipini", false) ){
    std::cout << "SKIPPING INITIALIZATION (skipini= 1)" << std::endl;
  }
  else{
    // Define constants
    m_tlu->DefineConst(ini->Get("nDUTs", 4), ini->Get("nTrgIn", 6));

    //Import I2C addresses for hardware
    //Populate address list for I2C elements
    m_tlu->SetI2C_core_addr(ini->Get("I2C_COREEXP_Addr", 0x21));
    m_tlu->SetI2C_clockChip_addr(ini->Get("I2C_CLK_Addr", 0x68));
    m_tlu->SetI2C_DAC1_addr(ini->Get("I2C_DAC1_Addr",0x13) );
    m_tlu->SetI2C_DAC2_addr(ini->Get("I2C_DAC2_Addr",0x1f) );
    m_tlu->SetI2C_EEPROM_addr(ini->Get("I2C_ID_Addr", 0x50) );
    m_tlu->SetI2C_expander1_addr(ini->Get("I2C_EXP1_Addr",0x74));
    m_tlu->SetI2C_expander2_addr(ini->Get("I2C_EXP2_Addr",0x75) );
    m_tlu->SetI2C_pwrmdl_addr(ini->Get("I2C_DACModule_Addr",  0x1C), ini->Get("I2C_EXP1Module_Addr",  0x76), ini->Get("I2C_EXP2Module_Addr",  0x77));

    // Initialize TLU hardware
    m_tlu->InitializeI2C();
    m_tlu->InitializeIOexp();
    if (ini->Get("intRefOn", false)){
      m_tlu->InitializeDAC(ini->Get("intRefOn", false), ini->Get("VRefInt", 2.5));
    }
    else{
      m_tlu->InitializeDAC(ini->Get("intRefOn", false), ini->Get("VRefExt", 1.3));
    }

    // Initialize the Si5345 clock chip using pre-generated file
    if (ini->Get("CONFCLOCK", true)){
      m_tlu->InitializeClkChip(ini->Get("CLOCK_CFG_FILE","./../user/eudet/misc/fmctlu_clock_config.txt")  );
    }
    m_tlu->pwrled_Initialize(0);

    // Reset IPBus registers
    m_tlu->ResetSerdes();
    m_tlu->ResetCounters();
    m_tlu->SetTriggerVeto(1);
    m_tlu->ResetFIFO();
    m_tlu->ResetEventsBuffer();

    m_tlu->ResetTimestamp();
  }
}

void FmctluProducer::DoConfigure() {
  auto conf = GetConfiguration();
  std::cout << "CONFIG ID: " << std::dec << conf->Get("confid", 0) << std::endl;
  m_verbose= conf->Get("verbose", 0);
  std::cout << "VERBOSE SET TO: " << m_verbose << std::endl;
  m_delayStart= conf->Get("delayStart", 0);
  std::cout << "DELAY START SET TO: " << std::dec << m_delayStart << " ms" << std::endl;

  m_tlu->SetTriggerVeto(1);
  if( conf->Get("skipconf", false) ){
    std::cout << "SKIPPING CONFIGURATION (skipconf= 1)" << std::endl;
  }
  else{
    // Enable HDMI connectors
    m_tlu->configureHDMI(1, conf->Get("HDMI1_set", 0b0001), m_verbose);
    m_tlu->configureHDMI(2, conf->Get("HDMI2_set", 0b0001), m_verbose);
    m_tlu->configureHDMI(3, conf->Get("HDMI3_set", 0b0001), m_verbose);
    m_tlu->configureHDMI(4, conf->Get("HDMI4_set", 0b0001), m_verbose);

    // Select clock to HDMI
    m_tlu->SetDutClkSrc(1, conf->Get("HDMI1_clk", 1), m_verbose);
    m_tlu->SetDutClkSrc(2, conf->Get("HDMI2_clk", 1), m_verbose);
    m_tlu->SetDutClkSrc(3, conf->Get("HDMI3_clk", 1), m_verbose);
    m_tlu->SetDutClkSrc(4, conf->Get("HDMI4_clk", 1), m_verbose);

    //Set lemo clock
    m_tlu->enableClkLEMO(conf->Get("LEMOclk", true), m_verbose);

    // Set thresholds
    m_tlu->SetThresholdValue(0, conf->Get("DACThreshold0", 1.2));
    m_tlu->SetThresholdValue(1, conf->Get("DACThreshold1", 1.2));
    m_tlu->SetThresholdValue(2, conf->Get("DACThreshold2", 1.2));
    m_tlu->SetThresholdValue(3, conf->Get("DACThreshold3", 1.2));
    m_tlu->SetThresholdValue(4, conf->Get("DACThreshold4", 1.2));
    m_tlu->SetThresholdValue(5, conf->Get("DACThreshold5", 1.2));

    // Set PMT power
    m_tlu->pwrled_setVoltages(conf->Get("PMT1_V", 0.0), conf->Get("PMT2_V", 0.0), conf->Get("PMT3_V", 0.0), conf->Get("PMT4_V", 0.0), m_verbose);

    // Set trigger stretch and delay
    std::vector<unsigned int> stretcVec = {(unsigned int)conf->Get("in0_STR",0),
  					 (unsigned int)conf->Get("in1_STR",0),
  					 (unsigned int)conf->Get("in2_STR",0),
  					 (unsigned int)conf->Get("in3_STR",0),
  					 (unsigned int)conf->Get("in4_STR",0),
  					 (unsigned int)conf->Get("in5_STR",0)};

    std::vector<unsigned int> delayVec = {(unsigned int)conf->Get("in0_DEL",0),
                                          (unsigned int)conf->Get("in1_DEL",0),
                                          (unsigned int)conf->Get("in2_DEL",0),
                                          (unsigned int)conf->Get("in3_DEL",0),
                                          (unsigned int)conf->Get("in4_DEL",0),
                                          (unsigned int)conf->Get("in5_DEL",0)};
    m_tlu->SetPulseStretchPack(stretcVec);
    m_tlu->SetPulseDelayPack(delayVec);
    //std::cout <<  "Stretch " << (int)m_tlu->GetPulseStretch() << " delay " << (int)m_tlu->GetPulseDelay()  << std::endl;

    // Set triggerMask
    // The conf function does not seem happy with a 32-bit default. Need to check.
    m_tlu->SetTriggerMask( (uint32_t)(conf->Get("trigMaskHi", 0xFFFF)),  (uint32_t)(conf->Get("trigMaskLo", 0xFFFE)) );

<<<<<<< HEAD
    m_tlu->SetDUTMask(conf->Get("DUTMask",1), m_verbose); // Which DUTs are on
    m_tlu->SetDUTMaskMode(conf->Get("DUTMaskMode",0xff), m_verbose); // AIDA (x1) or EUDET (x0)
    m_tlu->SetDUTMaskModeModifier(conf->Get("DUTMaskModeModifier",0xff), m_verbose); // Only for EUDET
    m_tlu->SetDUTIgnoreBusy(conf->Get("DUTIgnoreBusy",0xF), m_verbose); // Ignore busy in AIDA mode
    m_tlu->SetDUTIgnoreShutterVeto(conf->Get("DUTIgnoreShutterVeto",1), m_verbose); //
    m_tlu->SetEnableRecordData(conf->Get("EnableRecordData", 1));
    //m_tlu->SetInternalTriggerInterval(conf->Get("InternalTriggerInterval",0));  // 160M/interval
    m_tlu->SetInternalTriggerFrequency( conf->Get("InternalTriggerFreq", 0), m_verbose );
=======
    m_tlu->SetDUTMask( (uint32_t)(conf->Get("DUTMask",1)), m_verbose); // Which DUTs are on
    std::cout << "DUT mask = " << conf->Get("DUTMask",1) << std::endl;
    std::cout << "DUT mask = " << (uint32_t)(conf->Get("DUTMask",1)) << std::endl;

    m_tlu->SetDUTMaskMode( (uint32_t)(conf->Get("DUTMaskMode",0xff)), m_verbose); // AIDA (x1) or EUDET (x0)
    m_tlu->SetDUTMaskModeModifier( (uint32_t)(conf->Get("DUTMaskModeModifier",0xff)), m_verbose); // Only for EUDET
    m_tlu->SetDUTIgnoreBusy( (uint32_t)(conf->Get("DUTIgnoreBusy",0xF)), m_verbose); // Ignore busy in AIDA mode
    m_tlu->SetDUTIgnoreShutterVeto( (uint32_t)(conf->Get("DUTIgnoreShutterVeto",1)), m_verbose); //
    m_tlu->SetShutterOnTime( (uint32_t)(conf->Get("ShutterOnTime",0)), m_verbose);
    m_tlu->SetShutterSource( (uint32_t)(conf->Get("ShutterSelect",0)), m_verbose);
    m_tlu->SetShutterInternalInterval( (uint32_t)(conf->Get("ShutterInternalShutterPeriod",0)), m_verbose);
    m_tlu->SetShutterControl( (uint32_t)(conf->Get("ShutterControl",0)), m_verbose);
    m_tlu->SetShutterVetoOffTime( (uint32_t)(conf->Get("ShutterVetoOffTime",0)), m_verbose);
    m_tlu->SetShutterOffTime( (uint32_t)(conf->Get("ShutterOffTime",0)), m_verbose);
    m_tlu->SetEnableRecordData( (uint32_t)(conf->Get("EnableRecordData", 1)) );
    //m_tlu->SetInternalTriggerInterval(conf->Get("InternalTriggerInterval",0)));  // 160M/interval
    m_tlu->SetInternalTriggerFrequency( (uint32_t)( conf->Get("InternalTriggerFreq", 0)), m_verbose );
>>>>>>> 2a86219a
    m_tlu->GetEventFifoCSR();
    m_tlu->GetEventFifoFillLevel();
  }
}

void FmctluProducer::DoStartRun(){
  m_exit_of_run = false;
  std::cout << "TLU START command received" << std::endl;
}

void FmctluProducer::DoStopRun(){
  m_exit_of_run = true;
  std::cout << "TLU STOP command received" << std::endl;
}

void FmctluProducer::DoTerminate(){
  m_exit_of_run = true;
  std::cout << "TLU TERMINATE command received" << std::endl;
}

void FmctluProducer::DoReset(){
  m_exit_of_run = true;
  std::cout << "TLU RESET command received" << std::endl;
  std::unique_lock<std::mutex> lk(m_mtx_tlu); //waiting for the runloop's return
  m_tlu.reset();
}

void FmctluProducer::DoStatus() {
  if (m_tlu) {
    uint64_t time = m_tlu->GetCurrentTimestamp();
    time = time/40000000; // in second

    SetStatusTag("TIMESTAMP", std::to_string(time));
    SetStatusTag("LASTTIME", std::to_string(m_lasttime));

    uint32_t sl0,sl1,sl2,sl3,sl4,sl5, pret, post;
    pret=m_tlu->GetPreVetoTriggers();
    post=m_tlu->GetPostVetoTriggers();
    m_tlu->GetScaler(sl0,sl1,sl2,sl3,sl4,sl5);
    //Is tlu controller safe to be accessed by 2 threads (RunLoop and DoStatus) at some time?
    SetStatusTag("SCALER0", std::to_string(sl0));
    SetStatusTag("SCALER1", std::to_string(sl1));
    SetStatusTag("SCALER2", std::to_string(sl2));
    SetStatusTag("SCALER3", std::to_string(sl3));
    SetStatusTag("SCALER4", std::to_string(sl4));
    SetStatusTag("SCALER5", std::to_string(sl5));
    SetStatusTag("PARTICLES", std::to_string(pret));
    SetStatusTag("TRIG", std::to_string(post));
  }
}<|MERGE_RESOLUTION|>--- conflicted
+++ resolved
@@ -234,16 +234,6 @@
     // The conf function does not seem happy with a 32-bit default. Need to check.
     m_tlu->SetTriggerMask( (uint32_t)(conf->Get("trigMaskHi", 0xFFFF)),  (uint32_t)(conf->Get("trigMaskLo", 0xFFFE)) );
 
-<<<<<<< HEAD
-    m_tlu->SetDUTMask(conf->Get("DUTMask",1), m_verbose); // Which DUTs are on
-    m_tlu->SetDUTMaskMode(conf->Get("DUTMaskMode",0xff), m_verbose); // AIDA (x1) or EUDET (x0)
-    m_tlu->SetDUTMaskModeModifier(conf->Get("DUTMaskModeModifier",0xff), m_verbose); // Only for EUDET
-    m_tlu->SetDUTIgnoreBusy(conf->Get("DUTIgnoreBusy",0xF), m_verbose); // Ignore busy in AIDA mode
-    m_tlu->SetDUTIgnoreShutterVeto(conf->Get("DUTIgnoreShutterVeto",1), m_verbose); //
-    m_tlu->SetEnableRecordData(conf->Get("EnableRecordData", 1));
-    //m_tlu->SetInternalTriggerInterval(conf->Get("InternalTriggerInterval",0));  // 160M/interval
-    m_tlu->SetInternalTriggerFrequency( conf->Get("InternalTriggerFreq", 0), m_verbose );
-=======
     m_tlu->SetDUTMask( (uint32_t)(conf->Get("DUTMask",1)), m_verbose); // Which DUTs are on
     std::cout << "DUT mask = " << conf->Get("DUTMask",1) << std::endl;
     std::cout << "DUT mask = " << (uint32_t)(conf->Get("DUTMask",1)) << std::endl;
@@ -261,7 +251,6 @@
     m_tlu->SetEnableRecordData( (uint32_t)(conf->Get("EnableRecordData", 1)) );
     //m_tlu->SetInternalTriggerInterval(conf->Get("InternalTriggerInterval",0)));  // 160M/interval
     m_tlu->SetInternalTriggerFrequency( (uint32_t)( conf->Get("InternalTriggerFreq", 0)), m_verbose );
->>>>>>> 2a86219a
     m_tlu->GetEventFifoCSR();
     m_tlu->GetEventFifoFillLevel();
   }
