#include "eudaq/DataCollector.hh"
#include "eudaq/TransportFactory.hh"
#include "eudaq/BufferSerializer.hh"
#include "eudaq/DetectorEvent.hh"
#include "eudaq/Logger.hh"
#include "eudaq/Utils.hh"
#include <iostream>
#include <ostream>

namespace eudaq {

  namespace {

    void *DataCollector_thread(void *arg) {
      DataCollector *dc = static_cast<DataCollector *>(arg);
      dc->DataThread();
      return 0;
    }

  } // anonymous namespace

  DataCollector::DataCollector(const std::string &name,
                               const std::string &runcontrol,
                               const std::string &listenaddress,
                               const std::string &runnumberfile)
      : CommandReceiver("DataCollector", name, runcontrol, false),
        m_runnumberfile(runnumberfile), m_done(false), m_listening(true),
        m_dataserver(TransportFactory::CreateServer(listenaddress)), m_thread(),
        m_itlu((size_t)-1), m_slow(0),
        m_runnumber(ReadFromFile(runnumberfile, 0U)), m_eventnumber(0),
        m_runstart(0) {
    m_dataserver->SetCallback(
        TransportCallback(this, &DataCollector::DataHandler));
    EUDAQ_DEBUG("Instantiated datacollector with name: " + name);
    m_thread = std::unique_ptr<std::thread>(
        new std::thread(DataCollector_thread, this));
    EUDAQ_DEBUG("Listen address=" +
                to_string(m_dataserver->ConnectionString()));
    CommandReceiver::StartThread();
  }

  DataCollector::~DataCollector() {
    m_done = true;
    m_thread->join();
    delete m_dataserver;
  }

  void DataCollector::OnServer() {
    m_connectionstate.SetTag("_SERVER", m_dataserver->ConnectionString());
  }

  void DataCollector::OnGetRun() {
    // std::cout << "Sending run number: " << m_runnumber << std::endl;
    m_connectionstate.SetTag("_RUN", to_string(m_runnumber));
  }

  void DataCollector::OnConnect(const ConnectionInfo &id) {
    EUDAQ_INFO("Connection from " + to_string(id));
    Info info;
    info.id = std::shared_ptr<ConnectionInfo>(id.Clone());
    m_buffer.push_back(info);
    if (id.GetType() == "Producer" && id.GetName() == "TLU") {
      m_itlu = m_buffer.size() - 1;
    }
    // One should count the number of SlowProducers to know how many Producers
    // have to be synchronised.
    if (id.GetType() == "SlowProducer") {
      m_slow++;
    }
  }

  void DataCollector::OnDisconnect(const ConnectionInfo &id) {
    EUDAQ_INFO("Disconnected: " + to_string(id));
    size_t i = GetInfo(id);
    if (i == m_itlu) {
      m_itlu = (size_t)-1;
    } else if (i < m_itlu) {
      --m_itlu;
    }
    // Substract disconnected slow producer from the number of SlowProducers.
    if (id.GetType() == "SlowProducer") {
      m_slow--;
    }
    m_buffer.erase(m_buffer.begin() + i);
  }

  void DataCollector::OnInitialise(const Configuration &init) {
    m_init = init;
    SetConnectionState(eudaq::ConnectionState::STATE_UNCONF, "Initialised (" + init.Name() + ")");
  }
  
/* Upon receiving the Configure command the DataCollector function uses
 * Configure object to obtain configuration setting from the .conf file. The
 * important settings that it aquires are the file Type and Pattern that the
 * DataCollector will write. These settings are stored in the varible m_writer
 * which is an instance of the standard FileWriter Class.
*/
  void DataCollector::OnConfigure(const Configuration &param) {
    m_config = param;
    m_writer = std::shared_ptr<eudaq::FileWriter>(
        FileWriterFactory::Create(m_config.Get("FileType", "")));
    m_writer->SetFilePattern(m_config.Get("FilePattern", ""));
  }

  void DataCollector::OnPrepareRun(unsigned runnumber) {
    // if (runnumber == m_runnumber && m_ser.get()) return false;
    EUDAQ_INFO("Preparing for run " + to_string(runnumber));
    m_runstart = Time::Current();
    try {
      if (!m_writer) {
        EUDAQ_THROW("You must configure before starting a run");
      }
      m_writer->StartRun(runnumber);
      WriteToFile(m_runnumberfile, runnumber);
      m_runnumber = runnumber;
      m_eventnumber = 0;

      for (size_t i = 0; i < m_buffer.size(); ++i) {
        if (m_buffer[i].events.size() > 0) {
          EUDAQ_WARN("Buffer " + to_string(*m_buffer[i].id) + " has " +
                     to_string(m_buffer[i].events.size()) +
                     " events remaining.");
          m_buffer[i].events.clear();
        }
      }
      SetConnectionState(ConnectionState::STATE_RUNNING);
    } catch (const Exception &e) {
      std::string msg =
          "Error preparing for run " + to_string(runnumber) + ": " + e.what();
      EUDAQ_ERROR(msg);
      SetConnectionState(ConnectionState::STATE_ERROR);
    }
  }

  void DataCollector::OnStopRun() {
    EUDAQ_INFO("End of run " + to_string(m_runnumber));
    std::cout<<"Stop Run for datacollector called \n";
    if(m_connectionstate.GetState()!= ConnectionState::STATE_ERROR)
      SetConnectionState(ConnectionState::STATE_CONF);
    // Leave the file open, more events could still arrive
    // m_ser = counted_ptr<FileSerializer>();
  }

  void DataCollector::OnReceive(const ConnectionInfo &id,
                                std::shared_ptr<Event> ev) {
    Info &inf = m_buffer[GetInfo(id)];

    // Prevent the accumulation of old information from slow producer.
    if(id.GetType() == "SlowProducer")
      inf.events.clear();
    inf.events.push_back(ev);

    // Print if the received event is the EORE of this producer:
    if (inf.events.back()->IsEORE())
      std::cout << "Received EORE Event from " << id << ": " << *ev
                << std::endl;


    // There are two types of producers now: "fast" producer and slow producer.
    // Before starting OnComplete function we need to receive events from all
    // fast producers, but we don't have to wait for all slow producers.
    // So we count only the number of fast producers events. And if it exceeds
    // the number of fast producers we can go to the OnComplete function. The
    // id of producers which sent an event are stored in m_ireceived array
    // in order to know which slow producers sent an event.

    m_ireceived[GetInfo(id)] = id.GetType();

    int fastwaiting = std::count_if(m_ireceived.begin(), m_ireceived.end(), [](std::pair<size_t, std::string> i) -> bool {return i.second != "SlowProducer";});

    if (fastwaiting == m_buffer.size() - m_slow)
      OnCompleteEvent();
  }

  void DataCollector::OnStatus() {
    std::string evt;
    if (m_eventnumber > 0)
      evt = to_string(m_eventnumber - 1);
    m_connectionstate.SetTag("EVENT", evt);
    m_connectionstate.SetTag("RUN", to_string(m_runnumber));
    if (m_writer.get())
      m_connectionstate.SetTag("FILEBYTES", to_string(m_writer->FileBytes()));
  }

  void DataCollector::OnCompleteEvent() {
    bool more = true;
    bool found_bore = false;
    while (more) {
      if (m_eventnumber < 10 || m_eventnumber % 1000 == 0) {
        std::cout << "Complete Event: " << m_runnumber << "." << m_eventnumber
                  << std::endl;
      }
      unsigned n_run = m_runnumber, n_ev = m_eventnumber;
      uint64_t n_ts = (uint64_t)-1;
      if (m_itlu != (size_t)-1) {
        TLUEvent *ev =
            static_cast<TLUEvent *>(m_buffer[m_itlu].events.front().get());
        n_run = ev->GetRunNumber();
        n_ev = ev->GetEventNumber();
        n_ts = ev->GetTimestamp();
      }
      DetectorEvent ev(n_run, n_ev, n_ts);
      unsigned tluev = 0;
      for (size_t i = 0; i < m_buffer.size(); ++i) {
        // Checking if the producer has sent the data to read.
        //if (std::find(m_ireceived.begin(), m_ireceived.end(), i) == m_ireceived.end())
        //  continue;
        if (m_ireceived.count(i) == 0)
          continue;
        if (m_buffer[i].events.front()->GetRunNumber() != m_runnumber) {
          EUDAQ_ERROR("Run number mismatch in event " +
                      to_string(ev.GetEventNumber()));
        }
<<<<<<< HEAD
        if ((m_buffer[i].events.front()->GetEventNumber() != m_eventnumber) && (m_buffer[i].events.front()->GetEventNumber() != m_eventnumber - 1)) {
          if (ev.GetEventNumber() % 1000 == 0) {
            // dhaas: added if-statement to filter out TLU event number 0, in case of bad clocking out
            if (m_buffer[i].events.front()->GetEventNumber() != 0)
              EUDAQ_WARN("Event number mismatch > 1 in event " + to_string(ev.GetEventNumber()) + " " + to_string(m_buffer[i].events.front()->GetEventNumber()) + " " + to_string(m_eventnumber));
            if (m_buffer[i].events.front()->GetEventNumber() == 0)
              EUDAQ_WARN("Event number mismatch > 1 in event " + to_string(ev.GetEventNumber()));
=======
        if (m_ireceived[i] != "SlowProducer") {
          if ((m_buffer[i].events.front()->GetEventNumber() != m_eventnumber) &&
              (m_buffer[i].events.front()->GetEventNumber() !=
               m_eventnumber - 1)) {
            if (ev.GetEventNumber() % 1000 == 0) {
              // dhaas: added if-statement to filter out TLU event number 0, in
              // case of bad clocking out
              if (m_buffer[i].events.front()->GetEventNumber() != 0)
                EUDAQ_WARN(
                    "Event number mismatch > 1 in event " +
                    to_string(ev.GetEventNumber()) + " " +
                    to_string(m_buffer[i].events.front()->GetEventNumber()) +
                    " " + to_string(m_eventnumber));
              if (m_buffer[i].events.front()->GetEventNumber() == 0)
                EUDAQ_WARN("Event number mismatch > 1 in event " +
                           to_string(ev.GetEventNumber()));
            }
>>>>>>> cd5d9aed
          }
        }
        ev.AddEvent(m_buffer[i].events.front());
        m_buffer[i].events.pop_front();
        if (m_buffer[i].events.size() == 0) {
          more = false;
        }
      }

      if (ev.IsBORE()) {
        ev.SetTag("STARTTIME", m_runstart.Formatted());
	ev.SetTag("INIT", to_string(m_init));
        ev.SetTag("CONFIG", to_string(m_config));
        found_bore = true;
      }
      if (ev.IsEORE()) {
        ev.SetTag("STOPTIME", Time::Current().Formatted());
        EUDAQ_INFO("Run " + to_string(ev.GetRunNumber()) + ", EORE = " +
                   to_string(ev.GetEventNumber()));
      }
      if (m_writer.get()) {
        try {
          m_writer->WriteEvent(ev);
        } catch (const Exception &e) {
          std::string msg = "Exception writing to file: ";
          msg += e.what();
          EUDAQ_ERROR(msg);
          SetConnectionState(ConnectionState::STATE_ERROR);
        }
      } else {
        EUDAQ_ERROR("Event received before start of run");
      }

      // Only increase the internal event counter for non-BORE events.
      // This is required since all producers start sending data with event ID 0
      // but the data collector would already be at 1, since BORE was 0.
      if (!found_bore)
        ++m_eventnumber;
    }
    m_ireceived.clear();
  }

  size_t DataCollector::GetInfo(const ConnectionInfo &id) {
    for (size_t i = 0; i < m_buffer.size(); ++i) {
      // std::cout << "Checking " << *m_buffer[i].id << " == " << id<<
      // std::endl;
      if (m_buffer[i].id->Matches(id))
        return i;
    }
    EUDAQ_THROW("Unrecognised connection id");
  }

  void DataCollector::DataHandler(TransportEvent &ev) {
    // std::cout << "Event: ";
    switch (ev.etype) {
    case (TransportEvent::CONNECT):
      // std::cout << "Connect:    " << ev.id << std::endl;
      if (m_listening) {
        m_dataserver->SendPacket("OK EUDAQ DATA DataCollector", ev.id, true);
      } else {
        m_dataserver->SendPacket(
            "ERROR EUDAQ DATA Not accepting new connections", ev.id, true);
        m_dataserver->Close(ev.id);
      }
      break;
    case (TransportEvent::DISCONNECT):
      // std::cout << "Disconnect: " << ev.id << std::endl;
      OnDisconnect(ev.id);
      break;
    case (TransportEvent::RECEIVE):
      if (ev.id.GetState() == 0) { // waiting for identification
        // check packet
        do {
          size_t i0 = 0, i1 = ev.packet.find(' ');
          if (i1 == std::string::npos)
            break;
          std::string part(ev.packet, i0, i1);
          if (part != "OK")
            break;
          i0 = i1 + 1;
          i1 = ev.packet.find(' ', i0);
          if (i1 == std::string::npos)
            break;
          part = std::string(ev.packet, i0, i1 - i0);
          if (part != "EUDAQ")
            break;
          i0 = i1 + 1;
          i1 = ev.packet.find(' ', i0);
          if (i1 == std::string::npos)
            break;
          part = std::string(ev.packet, i0, i1 - i0);
          if (part != "DATA")
            break;
          i0 = i1 + 1;
          i1 = ev.packet.find(' ', i0);
          part = std::string(ev.packet, i0, i1 - i0);
          ev.id.SetType(part);
          i0 = i1 + 1;
          i1 = ev.packet.find(' ', i0);
          part = std::string(ev.packet, i0, i1 - i0);
          ev.id.SetName(part);
        } while (false);
        // std::cout << "client replied, sending OK" << std::endl;
        m_dataserver->SendPacket("OK", ev.id, true);
        ev.id.SetState(1); // successfully identified
        OnConnect(ev.id);
      } else {
        // std::cout << "Receive: " << ev.id << " " << ev.packet.size() <<
        // std::endl;
        // for (size_t i = 0; i < 8 && i < ev.packet.size(); ++i) {
        //    std::cout << to_hex(ev.packet[i], 2) << ' ';
        //}
        // std::cout << ")" << std::endl;
        BufferSerializer ser(ev.packet.begin(), ev.packet.end());
        // std::cout << "Deserializing" << std::endl;
        std::shared_ptr<Event> event(EventFactory::Create(ser));
        // std::cout << "Done" << std::endl;
        OnReceive(ev.id, event);
        // std::cout << "End" << std::endl;
      }
      break;
    default:
      std::cout << "Unknown:    " << ev.id << std::endl;
    }
  }

  void DataCollector::DataThread() {
    try {
      while (!m_done) {
        m_dataserver->Process(100000);
      }
    } catch (const std::exception &e) {
      std::cout << "Error: Uncaught exception: " << e.what() << "\n"
                << "DataThread is dying..." << std::endl;
    } catch (...) {
      std::cout << "Error: Uncaught unrecognised exception: \n"
                << "DataThread is dying..." << std::endl;
    }
  }
}<|MERGE_RESOLUTION|>--- conflicted
+++ resolved
@@ -211,15 +211,6 @@
           EUDAQ_ERROR("Run number mismatch in event " +
                       to_string(ev.GetEventNumber()));
         }
-<<<<<<< HEAD
-        if ((m_buffer[i].events.front()->GetEventNumber() != m_eventnumber) && (m_buffer[i].events.front()->GetEventNumber() != m_eventnumber - 1)) {
-          if (ev.GetEventNumber() % 1000 == 0) {
-            // dhaas: added if-statement to filter out TLU event number 0, in case of bad clocking out
-            if (m_buffer[i].events.front()->GetEventNumber() != 0)
-              EUDAQ_WARN("Event number mismatch > 1 in event " + to_string(ev.GetEventNumber()) + " " + to_string(m_buffer[i].events.front()->GetEventNumber()) + " " + to_string(m_eventnumber));
-            if (m_buffer[i].events.front()->GetEventNumber() == 0)
-              EUDAQ_WARN("Event number mismatch > 1 in event " + to_string(ev.GetEventNumber()));
-=======
         if (m_ireceived[i] != "SlowProducer") {
           if ((m_buffer[i].events.front()->GetEventNumber() != m_eventnumber) &&
               (m_buffer[i].events.front()->GetEventNumber() !=
@@ -237,7 +228,6 @@
                 EUDAQ_WARN("Event number mismatch > 1 in event " +
                            to_string(ev.GetEventNumber()));
             }
->>>>>>> cd5d9aed
           }
         }
         ev.AddEvent(m_buffer[i].events.front());
