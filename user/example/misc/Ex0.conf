# example config file: Ex0.conf
[RunControl]
<<<<<<< HEAD
EX0_STOP_RUN_AFTER_N_SECONDS=60
EUDAQ_CTRL_PRODUCER_LAST_START=my_pd0
# Steer which values to display in the GUI: producerName and displayed value are seperated by a ",". 
ADDITIONAL_DISPLAY_NUMBERS = "log,_SERVER"
=======
EX0_STOP_RUN_AFTER_N_SECONDS = 60
# from the base RunControl.cc
EUDAQ_CTRL_PRODUCER_LAST_START = my_pd0
EUDAQ_CTRL_PRODUCER_FIRST_STOP = my_pd0
>>>>>>> d0d4298d

[Producer.my_pd0]
# connection to the data collector
EUDAQ_DC = my_dc
# config-parameters of the example producer
EX0_PLANE_ID = 0
EX0_DURATION_BUSY_MS = 10
# EX0_ENABLE_TIMESTAMP = 0 
EX0_ENABLE_TRIGERNUMBER = 1
EX0_DEV_LOCK_PATH = mylock0

[Producer.my_pd1]
# connection to the data collector
EUDAQ_DC = my_dc
# config-parameters of the example producer
EX0_PLANE_ID = 1
EX0_DURATION_BUSY_MS = 100
EX0_ENABLE_TRIGERNUMBER = 1
# EX0_ENABLE_TIMESTAMP = 0 
EX0_DEV_LOCK_PATH = mylock1

[DataCollector.my_dc]
# connection to the monitor
EUDAQ_MN = my_mon
EUDAQ_FW = native
EUDAQ_FW_PATTERN = run$3R_$12D$X
EUDAQ_DATACOL_SEND_MONITOR_FRACTION = 10
# config-parameters of the example data collector
EX0_DISABLE_PRINT = 1

[Monitor.my_mon]
EX0_ENABLE_PRINT = 0
EX0_ENABLE_STD_PRINT = 0
EX0_ENABLE_STD_CONVERTER = 1<|MERGE_RESOLUTION|>--- conflicted
+++ resolved
@@ -1,16 +1,11 @@
 # example config file: Ex0.conf
 [RunControl]
-<<<<<<< HEAD
-EX0_STOP_RUN_AFTER_N_SECONDS=60
-EUDAQ_CTRL_PRODUCER_LAST_START=my_pd0
-# Steer which values to display in the GUI: producerName and displayed value are seperated by a ",". 
-ADDITIONAL_DISPLAY_NUMBERS = "log,_SERVER"
-=======
 EX0_STOP_RUN_AFTER_N_SECONDS = 60
 # from the base RunControl.cc
 EUDAQ_CTRL_PRODUCER_LAST_START = my_pd0
 EUDAQ_CTRL_PRODUCER_FIRST_STOP = my_pd0
->>>>>>> d0d4298d
+# Steer which values to display in the GUI: producerName and displayed value are seperated by a ",". 
+ADDITIONAL_DISPLAY_NUMBERS = "log,_SERVER"
 
 [Producer.my_pd0]
 # connection to the data collector
