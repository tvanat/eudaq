--- conflicted
+++ resolved
@@ -6,12 +6,9 @@
 
 # Ignore data files:
 *.raw
-<<<<<<< HEAD
 *.raw2
 *.idx
-=======
 *.dat
->>>>>>> 2c32152e
 runnumber.dat
 
 # ignore log files
