--- conflicted
+++ resolved
@@ -25,20 +25,6 @@
     CommandReceiver(const std::string & type, const std::string & name,
 		    const std::string & runctrl);
     virtual ~CommandReceiver();
-<<<<<<< HEAD
-    virtual void OnInitialise(); 
-    virtual void OnConfigure();
-    virtual void OnStartRun();
-    virtual void OnStopRun();
-    virtual void OnTerminate();
-    virtual void OnReset();
-    virtual void OnStatus();
-    virtual void OnLog(const std::string &log);
-    virtual void OnUnrecognised(const std::string &cmd, const std::string &argv);
-    virtual void RunLoop();
-    std::string Connect();
-=======
-
     virtual void OnInitialise() {SetStatus(Status::STATE_UNCONF, "Initialized");}; 
     virtual void OnConfigure() {SetStatus(Status::STATE_CONF, "Configured");};
     virtual void OnStartRun() {SetStatus(Status::STATE_RUNNING, "Started");};
@@ -49,30 +35,19 @@
     virtual void OnLog(const std::string & /*param*/);
     virtual void OnIdle();
     virtual void OnUnrecognised(const std::string & /*cmd*/, const std::string & /*param*/) {}
+    virtual void RunLoop();
+    std::string Connect();
+
     virtual void Exec() = 0;
 
     void ReadConfigureFile(const std::string &path);
     void ReadInitializeFile(const std::string &path);
->>>>>>> 094f5dcb
     
     void SendStatus();
     void SetStatus(Status::State, const std::string&);
     void SetStatusMsg(const std::string&);
     void SetStatusTag(const std::string &key, const std::string &val);
-<<<<<<< HEAD
 
-    std::string GetFullName() const;
-    std::string GetName() const;
-    uint32_t GetRunNumber() const;
-    ConfigurationSPC GetConfiguration() const;
-    ConfigurationSPC GetInitConfiguration() const;
-
-    std::string GetConfigItem(const std::string &key) const;
-    std::string GetInitItem(const std::string &key) const;
-
-    bool IsConnected() const;
-    bool IsStatus(Status::State);
-=======
     void SetRunN(uint32_t n){m_run_number = n;}    
     std::string GetFullName() const {return m_type+"."+m_name;};
     std::string GetName() const {return m_name;};
@@ -82,7 +57,12 @@
     
     std::shared_ptr<const Configuration> GetConfiguration() const {return m_conf;};
     std::shared_ptr<const Configuration> GetInitConfiguration() const {return m_conf_init;};
->>>>>>> 094f5dcb
+    std::string GetConfigItem(const std::string &key) const;
+    std::string GetInitItem(const std::string &key) const;
+
+    bool IsConnected() const;
+    bool IsStatus(Status::State);
+
   private:
     void CommandHandler(TransportEvent &);
     bool Deamon();
