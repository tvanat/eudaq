#ifndef EUDAQ_INCLUDED_Producer
#define EUDAQ_INCLUDED_Producer

#include "eudaq/CommandReceiver.hh"
#include "eudaq/DataSender.hh"
#include "eudaq/Platform.hh"
#include "eudaq/Factory.hh"
#include "eudaq/Event.hh"
#include "eudaq/Logger.hh"
#include "eudaq/Utils.hh"
#include "eudaq/FileWriter.hh"

#include <string>

namespace eudaq {
  class Producer;
#ifndef EUDAQ_CORE_EXPORTS
  extern template class DLLEXPORT Factory<Producer>;
  extern template DLLEXPORT
  std::map<uint32_t, typename Factory<Producer>::UP_BASE (*)
	   (const std::string&, const std::string&)>&
  Factory<Producer>::Instance<const std::string&, const std::string&>();  
#endif

  using ProducerSP = Factory<Producer>::SP_BASE;
  
  /**
   * The base class from which all Producers should inherit.
   * It is both a CommandReceiver, listening to commands from RunControl,
   * and a DataSender, sending data to a DataCollector.
   */
  //----------DOC-MARK-----BEGINDECLEAR-----DOC-MARK----------
  class DLLEXPORT Producer : public CommandReceiver{
  public:
    Producer(const std::string &name, const std::string &runcontrol);


    virtual void DoInitialise(){};
    virtual void DoConfigure(){};
    virtual void DoStartRun(){};
    virtual void DoStopRun(){};
    virtual void DoReset(){};
    virtual void DoTerminate(){};
    virtual void DoStatus(){};

    void Exec();
    void WriteEvent(EventUP ev);


    /*    virtual void DoInitialise(){};
	  virtual void DoConfigure(){};
	  virtual void DoStartRun()=0;
	  virtual void DoStopRun()=0;
	  virtual void DoReset()=0;
	  virtual void DoTerminate()=0;
	  void ReadConfigureFile(const std::string &path);
	  void ReadInitializeFile(const std::string &path); */
    void SendEvent(EventSP ev);
    static ProducerSP Make(const std::string &code_name, const std::string &run_name,
			   const std::string &runcontrol);

    void Exec();

  private:
    void OnInitialise() override final;
    void OnConfigure() override final;
    void OnStartRun() override final;
    void OnStopRun() override final;
    void OnReset() override final;
    void OnTerminate() override final;

    void OnStatus() override;
  private:
    bool m_exit;
    bool m_cli_run; 
    std::shared_ptr<Configuration> m_conf;
    std::shared_ptr<Configuration> m_conf_init;
    std::string m_type;
    std::string m_name;
    std::string m_fwpatt;
    std::string m_fwtype;

    uint32_t m_pdc_n;
    uint32_t m_evt_c;
    std::mutex m_mtx_sender;
    std::map<std::string, std::shared_ptr<DataSender>> m_senders;
<<<<<<< HEAD
    bool m_cli_run=false; 
    bool m_exit;
=======
    //    uint32_t m_run_number;
    FileWriterUP m_writer;

>>>>>>> 21ffa15a
  };
  //----------DOC-MARK-----ENDDECLEAR-----DOC-MARK----------
}

#endif // EUDAQ_INCLUDED_Producer<|MERGE_RESOLUTION|>--- conflicted
+++ resolved
@@ -84,14 +84,9 @@
     uint32_t m_evt_c;
     std::mutex m_mtx_sender;
     std::map<std::string, std::shared_ptr<DataSender>> m_senders;
-<<<<<<< HEAD
     bool m_cli_run=false; 
     bool m_exit;
-=======
-    //    uint32_t m_run_number;
-    FileWriterUP m_writer;
-
->>>>>>> 21ffa15a
+    //    FileWriterUP m_writer;
   };
   //----------DOC-MARK-----ENDDECLEAR-----DOC-MARK----------
 }
