--- conflicted
+++ resolved
@@ -11,11 +11,7 @@
 
 file(GLOB_RECURSE uhal_include /opt/cactus/*uhal.hpp)
 if(uhal_include)
-<<<<<<< HEAD
-    set(CACTUS_ROOT /opt/cactus )
-=======
     set(CACTUS_ROOT /opt/cactus/2.3 )
->>>>>>> 0085793b
     MESSAGE(STATUS "Found uhal.hpp in ${uhal_include}")
 else(uhal_include)
 file(GLOB_RECURSE extern_file ${PROJECT_SOURCE_DIR}/extern/*uhal.hpp)
