--- conflicted
+++ resolved
@@ -64,20 +64,8 @@
         self.obj = lib.PyProducer_new(create_string_buffer(name), 
                                       create_string_buffer(rcaddr))
     def SendEvent(self,data):
-<<<<<<< HEAD
-        data = data.astype(numpy.uint64)
-        data_p = data.ctypes.data_as(POINTER(c_uint64))
-        lib.PyProducer_SendEvent(c_void_p(self.obj),data_p,data.size)
-    def SendPacket(self,metadata, data):
-        metadata = metadata.astype(numpy.uint64)
-        metadata_p = metadata.ctypes.data_as(POINTER(c_uint64))
-        data = data.astype(numpy.uint64)
-        data_p = data.ctypes.data_as(POINTER(c_uint64))
-        lib.PyProducer_SendPacket(c_void_p(self.obj), metadata_p, metadata.size, data_p,data.size)
-=======
         data_p = data.ctypes.data_as(POINTER(c_uint8))
         lib.PyProducer_SendEvent(c_void_p(self.obj),data_p,data.nbytes)
->>>>>>> 20a09c73
     def GetConfigParameter(self, item):
         return c_char_p(lib.PyProducer_GetConfigParameter(c_void_p(self.obj),create_string_buffer(item))).value
     @property
