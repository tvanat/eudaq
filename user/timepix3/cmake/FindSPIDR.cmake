--- conflicted
+++ resolved
@@ -12,8 +12,4 @@
 MESSAGE(STATUS "-- SPIDR include at ${SPIDR_INCLUDE_DIR} -- Found")
 MESSAGE(STATUS "-- SPIDR library at ${SPIDR_LIB} -- Found")
 
-<<<<<<< HEAD
-FIND_PACKAGE_HANDLE_STANDARD_ARGS(SPIDR REQUIRED_VARS SPIDR_LIB SPIDR_INCLUDE_DIR FAIL_MESSAGE "Could not find SPIDR, make sure all necessary components are compiled and that the variable SPIDRPATH points to the installation location:\n$ export SPIDRPATH=/your/path/to/SPIDR\n")
-=======
-FIND_PACKAGE_HANDLE_STANDARD_ARGS(SPIDR REQUIRED_VARS SPIDR_LIB SPIDR_INCLUDE_DIR FAIL_MESSAGE "Could not find SPIDR, make sure all necessary components are compiled and that the variable SPIDRPATH points to the installation location:\n\n\t$ export SPIDRPATH=/your/path/to/SPIDR\n\n")
->>>>>>> fa0fc92d
+FIND_PACKAGE_HANDLE_STANDARD_ARGS(SPIDR REQUIRED_VARS SPIDR_LIB SPIDR_INCLUDE_DIR FAIL_MESSAGE "Could not find SPIDR, make sure all necessary components are compiled and that the variable SPIDRPATH points to the installation location:\n\n\t$ export SPIDRPATH=/your/path/to/SPIDR\n\n")