#include "eudaq/StdEventConverter.hh"
#include "eudaq/RawEvent.hh"
#include "eudaq/Logger.hh"

/**
* Timepix3 event converter, converting from raw detector data to EUDAQ StandardEvent format
* SPIDR provides two event types, pixel data and trigger information events.
*/
namespace eudaq {
  class Timepix3RawEvent2StdEventConverter: public eudaq::StdEventConverter{
  public:
    bool Converting(eudaq::EventSPC d1, eudaq::StandardEventSP d2, eudaq::ConfigurationSPC conf) const override;
    static const uint32_t m_id_factory = eudaq::cstr2hash("Timepix3RawEvent");
  private:
    static uint64_t m_syncTime;
<<<<<<< HEAD
    static bool m_clearedHeader;

    // configuration parameters:
    static bool first_time;     // How to avoid this with an Initialize() function?
    static bool applyCalibration;
    static std::string calibrateDetector;
    static std::string calibrationPath;
    static std::string threshold;
    static std::vector<std::vector<float>> vtot;
    static std::vector<std::vector<float>> vtoa;

    void loadCalibration(std::string path, char delim, std::vector<std::vector<float>>& dat) const;
=======
    static uint64_t m_syncTime_prev;
    static size_t m_clearedHeader;
>>>>>>> 672c37ec
  };

  class Timepix3TrigEvent2StdEventConverter: public eudaq::StdEventConverter{
  public:
    bool Converting(eudaq::EventSPC d1, eudaq::StandardEventSP d2, eudaq::ConfigurationSPC conf) const override;
    static const uint32_t m_id_factory = eudaq::cstr2hash("Timepix3TrigEvent");
    static long long int m_syncTimeTDC;
    static int m_TDCoverflowCounter;
  };

} // namespace eudaq<|MERGE_RESOLUTION|>--- conflicted
+++ resolved
@@ -13,8 +13,8 @@
     static const uint32_t m_id_factory = eudaq::cstr2hash("Timepix3RawEvent");
   private:
     static uint64_t m_syncTime;
-<<<<<<< HEAD
-    static bool m_clearedHeader;
+    static uint64_t m_syncTime_prev;
+    static size_t m_clearedHeader;
 
     // configuration parameters:
     static bool first_time;     // How to avoid this with an Initialize() function?
@@ -26,10 +26,6 @@
     static std::vector<std::vector<float>> vtoa;
 
     void loadCalibration(std::string path, char delim, std::vector<std::vector<float>>& dat) const;
-=======
-    static uint64_t m_syncTime_prev;
-    static size_t m_clearedHeader;
->>>>>>> 672c37ec
   };
 
   class Timepix3TrigEvent2StdEventConverter: public eudaq::StdEventConverter{
