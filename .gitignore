# Ignore binaries:
bin/*.exe

# Ignore libraries:
lib/*

<<<<<<< HEAD
# ignore emacs autosaves
\#*#

# ignore eclipse project files
.project
.cproject

# ignore externally installed packages
=======
# Ignore binary data file folders downloaded for TLU producer:
>>>>>>> 0d8eaa1c
extern/ZestSC1
extern/tlufirmware
<|MERGE_RESOLUTION|>--- conflicted
+++ resolved
@@ -4,7 +4,6 @@
 # Ignore libraries:
 lib/*
 
-<<<<<<< HEAD
 # ignore emacs autosaves
 \#*#
 
@@ -12,9 +11,6 @@
 .project
 .cproject
 
-# ignore externally installed packages
-=======
 # Ignore binary data file folders downloaded for TLU producer:
->>>>>>> 0d8eaa1c
 extern/ZestSC1
 extern/tlufirmware
