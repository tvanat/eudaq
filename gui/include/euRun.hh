#include "ui_euRun.h"
#include "ui_euRun.h"
#include "RunControlModel.hh"
#include "eudaq/RunControl.hh"
#include "eudaq/Utils.hh"
#include <QFileDialog>
#include <QMainWindow>
#include <QMessageBox>
#include <QCloseEvent>
#include <QItemDelegate>
#include <QDir>
#include <QPainter>
#include <QTimer>
#include <QInputDialog>
#include <QSettings>

using eudaq::to_string;
using eudaq::from_string;

inline std::string to_bytes(const std::string &val) {
  if (val == "")
    return "";
  uint64_t n = from_string(val, 0ULL);
  const char *suff[] = {" B", " kB", " MB", " GB", " TB"};
  const int numsuff = sizeof suff / sizeof *suff;
  int mult = 0;
  while (n / 1024 >= 10 && mult < numsuff - 1) {
    n /= 1024;
    mult++;
  }
  return to_string(n) + suff[mult];
}

// To make Qt behave on OSX (to be checked on other OSes)
#define MAGIC_NUMBER 22

class RunConnectionDelegate : public QItemDelegate {
public:
  RunConnectionDelegate(RunControlModel *model);
  void GetModelData();
private:
  void paint(QPainter *painter, const QStyleOptionViewItem &option,
             const QModelIndex &index) const;
  RunControlModel *m_model;
};

class RunControlGUI : public QMainWindow,
                      public Ui::wndRun,
                      public eudaq::RunControl {
  Q_OBJECT
public:
  RunControlGUI(const std::string &listenaddress, QRect geom,
                QWidget *parent = 0, Qt::WindowFlags flags = 0);
  ~RunControlGUI();

private:
<<<<<<< HEAD
  enum state_t { ST_NONE, ST_CONFIGLOADED, ST_READY, ST_RUNNING };
  QString lastUsedDirectory = "";
  QStringList allConfigFiles;
=======
  enum state_t {STATE_UNINIT, STATE_UNCONF, STATE_CONF, STATE_RUNNING, STATE_ERROR};
  const int FONT_SIZE = 12;
>>>>>>> f29c8dda
  virtual void OnConnect(const eudaq::ConnectionInfo &id);
  virtual void OnDisconnect(const eudaq::ConnectionInfo &id) {
    m_run.disconnected(id);
  }
  virtual void OnReceive(const eudaq::ConnectionInfo &id,
                         std::shared_ptr<eudaq::ConnectionState> connectionstate);

  void SendState(int state){SetState(state); }
  void EmitStatus(const char *name, const std::string &val) {
    if (val == "")
      return;
    emit StatusChanged(name, val.c_str());
  }

  void closeEvent(QCloseEvent *event) {
    if (m_run.rowCount() > 0 &&
        QMessageBox::question(
            this, "Quitting", "Terminate all connections and quit?",
            QMessageBox::Ok | QMessageBox::Cancel) == QMessageBox::Cancel) {
      event->ignore();
    } else {
      Terminate();
      event->accept();
    }
  }
  bool eventFilter(QObject *object, QEvent *event);
private slots:

/* The function SetStateSlot is a slot function as defined by the Qt framework. When the signal is emmited, this function is triggered. 
This function takes a variable state, which corresponds to one of the four states which the program can be in. Depending on which state the
program is currently in the function will enable and disable certain buttons, and display the current state at the head of the gui.*/

  void SetStateSlot(int state) {
<<<<<<< HEAD
    btnLoad->setEnabled(state != ST_RUNNING);
    btnConfig->setEnabled((state == ST_CONFIGLOADED) || (state == ST_READY));
    btnTerminate->setEnabled(state != ST_RUNNING);
    btnStart->setEnabled(state == ST_READY);
    btnStop->setEnabled(state == ST_RUNNING);
=======
    btnInit->setEnabled(state == STATE_UNINIT);
    btnConfig->setEnabled(state != STATE_RUNNING && state != STATE_UNINIT);
    btnTerminate->setEnabled(state != STATE_RUNNING);
    btnStart->setEnabled(state == STATE_CONF);

    btnStop->setEnabled(state == STATE_RUNNING);
    if(state == STATE_UNINIT)
       lblCurrent->setText(QString("<font size=%1 color='red'><b>Current State: Uninitialised </b></font>").arg(FONT_SIZE));
    else if(state == STATE_UNCONF)
       lblCurrent->setText(QString("<font size=%1 color='red'><b>Current State: Unconfigured </b></font>").arg(FONT_SIZE));
    else if (state == STATE_CONF)
       lblCurrent->setText(QString("<font size=%1 color='orange'><b>Current State: Configured </b></font>").arg(FONT_SIZE));
    else if (state ==STATE_RUNNING)
       lblCurrent->setText(QString("<font size=%1 color='green'><b>Current State: Running </b></font>").arg(FONT_SIZE));
     else
       lblCurrent->setText(QString("<font size=%1 color='darkred'><b>Current State: Error </b></font>").arg(FONT_SIZE));

  }

  void on_btnInit_clicked() {
    Init();
>>>>>>> f29c8dda
  }

  void on_btnTerminate_clicked() { close(); }

  void on_btnConfig_clicked() {
<<<<<<< HEAD
    std::string settings = txtConfigFileName->text().toStdString();
=======

    //std::cout << "DEBUG: Configure Button Pressed \n";
    std::string settings = cmbConfig->currentText().toStdString();
>>>>>>> f29c8dda
    Configure(settings, txtGeoID->text().toInt());
    dostatus = true;
  }
  // void on_btnReset_clicked() {
  //  Reset();
  //}

  void on_btnStart_clicked(bool cont = false) { 
    m_prevtrigs = 0;
    m_prevtime = 0.0;
    m_runstarttime = 0.0;
    StartRun(cont ? "Continued" : txtRunmsg->displayText().toStdString());
    EmitStatus("RUN", to_string(m_runnumber));
    emit StatusChanged("EVENT", "0");
    emit StatusChanged("TRIG", "0");
    emit StatusChanged("PARTICLES", "0");
    emit StatusChanged("RATE", "");
    emit StatusChanged("MEANRATE", "");
  }
  void on_btnStop_clicked() {
    StopRun();
    //std::cout << "DEBUG: Stop Button Pressed \n";
    EmitStatus("RUN", "(" + to_string(m_runnumber) + ")");
  }
  void on_btnLog_clicked() {
    TestCommand();
    std::string msg = txtLogmsg->displayText().toStdString();
    EUDAQ_USER(msg);
  }
  void on_btnLoad_clicked() {
    // QString tempLastFileName;
    // tempLastFileName = txtConfigFileName->text();

    QString temporaryFileName = QFileDialog::getOpenFileName(
        this, tr("Open File"), lastUsedDirectory, tr("*.conf (*.conf)"));

    if (!temporaryFileName.isNull()) {
      txtConfigFileName->setText(temporaryFileName);
      lastUsedDirectory =
          QFileInfo(temporaryFileName).path(); // store path for next time
      SetState(ST_CONFIGLOADED);
    }
  }
  void timer() {
    if (!m_stopping) {
      if ((m_runsizelimit >= 1024 && m_filebytes >= m_runsizelimit) ||
          (m_runeventlimit >= 1 && m_events >= m_runeventlimit)) {
        if (m_runsizelimit >= 1024 && m_filebytes >= m_runsizelimit) {
          EUDAQ_INFO("File limit reached: " + to_string(m_filebytes) + " > " +
                     to_string(m_runsizelimit));
        } else {
          EUDAQ_INFO("Event limit reached: " + to_string(m_events) + " > " +
                     to_string(m_runeventlimit));
        }
        eudaq::mSleep(1000);
	if(m_lastconfigonrunchange) {
          EUDAQ_INFO("All config files processed.");
	  m_startrunwhenready = false;
	  on_btnStop_clicked();
	  return;
	} else {	
          StopRun(false);
	}
        eudaq::mSleep(20000);
        if (m_nextconfigonrunchange) {
          QDir dir(lastUsedDirectory, "*.conf");
	  
          // allConfigFiles
          for (size_t i = 0; i < dir.count(); ++i) {
            QString item = dir[i];
            allConfigFiles.append(dir.absoluteFilePath(item));
          }
	  
          if (allConfigFiles.indexOf(
                  QRegExp("^" + QRegExp::escape(txtConfigFileName->text()))) +
                  1 <
              allConfigFiles.count()) {
            EUDAQ_INFO("Moving to next config file and starting a new run");
            txtConfigFileName->setText(allConfigFiles.at(allConfigFiles.indexOf(
                QRegExp("^" + QRegExp::escape(txtConfigFileName->text())))+1));
            on_btnConfig_clicked();
	    if(!m_nextconfigonrunchange) {
	      m_lastconfigonrunchange=true;
	    }
            eudaq::mSleep(1000);
            m_startrunwhenready = true;
          } else
            EUDAQ_INFO("All config files processed.");
        } else
          on_btnStart_clicked(true);
      } else if (dostatus) {
        GetConnectionState();
      }
    }
    if (m_startrunwhenready && !m_producer_pALPIDEfs_not_ok &&
        !m_producer_pALPIDEss_not_ok) {
      m_startrunwhenready = false;
      on_btnStart_clicked(false);
    }
  }
  void ChangeStatus(const QString &name, const QString &value) {
    status_t::iterator i = m_status.find(name.toStdString());
    if (i != m_status.end()) {
      i->second->setText(value);
    }
  }
  void btnLogSetStatusSlot(bool status) { std::cout<<"DEBUG: Got Logger";btnLog->setEnabled(status); }
  void btnStartSetStatusSlot(bool status) { std::cout<< "DEBUG: Called Start Status reset \n"; btnStart->setEnabled(status); std::cout<< "DEBUG: Current State of start button: "; std::cout<<btnStart->isEnabled(); std::cout<< "\n";  }

signals:
  void StatusChanged(const QString &, const QString &);
  void btnLogSetStatus(bool status);
  void btnStartSetStatus(bool status);
  void SetState(int status);

private:
  RunControlModel m_run;
  RunConnectionDelegate m_delegate;
  QTimer m_statustimer;
  typedef std::map<std::string, QLabel *> status_t;
  status_t m_status;
  int m_prevtrigs;
  double m_prevtime, m_runstarttime;
  int64_t m_filebytes;
  int64_t m_events;
  bool dostatus;
  // Using automatic configuration file changes, the two variables below are
  // needed to ensure that the producers finished their configuration, before
  // the next run is started. If that is covered by the control FSM in a later
  // version of the software, these variables and the respective code need to
  // be removed again.
  bool m_producer_pALPIDEfs_not_ok;
  bool m_producer_pALPIDEss_not_ok;
  bool m_startrunwhenready;
  bool m_lastconfigonrunchange;
};<|MERGE_RESOLUTION|>--- conflicted
+++ resolved
@@ -54,14 +54,11 @@
   ~RunControlGUI();
 
 private:
-<<<<<<< HEAD
-  enum state_t { ST_NONE, ST_CONFIGLOADED, ST_READY, ST_RUNNING };
+  enum state_t {STATE_UNINIT, STATE_UNCONF, STATE_CONF, STATE_RUNNING, STATE_ERROR};// ST_CONFIGLOADED
+  bool configLoaded = false;
   QString lastUsedDirectory = "";
   QStringList allConfigFiles;
-=======
-  enum state_t {STATE_UNINIT, STATE_UNCONF, STATE_CONF, STATE_RUNNING, STATE_ERROR};
   const int FONT_SIZE = 12;
->>>>>>> f29c8dda
   virtual void OnConnect(const eudaq::ConnectionInfo &id);
   virtual void OnDisconnect(const eudaq::ConnectionInfo &id) {
     m_run.disconnected(id);
@@ -95,19 +92,13 @@
 program is currently in the function will enable and disable certain buttons, and display the current state at the head of the gui.*/
 
   void SetStateSlot(int state) {
-<<<<<<< HEAD
-    btnLoad->setEnabled(state != ST_RUNNING);
-    btnConfig->setEnabled((state == ST_CONFIGLOADED) || (state == ST_READY));
-    btnTerminate->setEnabled(state != ST_RUNNING);
-    btnStart->setEnabled(state == ST_READY);
-    btnStop->setEnabled(state == ST_RUNNING);
-=======
     btnInit->setEnabled(state == STATE_UNINIT);
-    btnConfig->setEnabled(state != STATE_RUNNING && state != STATE_UNINIT);
+    btnLoad->setEnabled(state != STATE_RUNNING);
+    btnConfig->setEnabled(state != STATE_RUNNING && state != STATE_UNINIT && configLoaded);
     btnTerminate->setEnabled(state != STATE_RUNNING);
     btnStart->setEnabled(state == STATE_CONF);
-
     btnStop->setEnabled(state == STATE_RUNNING);
+
     if(state == STATE_UNINIT)
        lblCurrent->setText(QString("<font size=%1 color='red'><b>Current State: Uninitialised </b></font>").arg(FONT_SIZE));
     else if(state == STATE_UNCONF)
@@ -123,19 +114,12 @@
 
   void on_btnInit_clicked() {
     Init();
->>>>>>> f29c8dda
   }
 
   void on_btnTerminate_clicked() { close(); }
 
   void on_btnConfig_clicked() {
-<<<<<<< HEAD
     std::string settings = txtConfigFileName->text().toStdString();
-=======
-
-    //std::cout << "DEBUG: Configure Button Pressed \n";
-    std::string settings = cmbConfig->currentText().toStdString();
->>>>>>> f29c8dda
     Configure(settings, txtGeoID->text().toInt());
     dostatus = true;
   }
