#include "Timepix3Event2StdEventConverter.hh"
#include <math.h> // for sqrt()

using namespace eudaq;

namespace {
  auto dummy0 = eudaq::Factory<eudaq::StdEventConverter>::
  Register<Timepix3RawEvent2StdEventConverter>(Timepix3RawEvent2StdEventConverter::m_id_factory);
  auto dummy1 = eudaq::Factory<eudaq::StdEventConverter>::
  Register<Timepix3TrigEvent2StdEventConverter>(Timepix3TrigEvent2StdEventConverter::m_id_factory);
}

long long int Timepix3TrigEvent2StdEventConverter::m_syncTimeTDC(0);
int Timepix3TrigEvent2StdEventConverter::m_TDCoverflowCounter(0);
bool Timepix3TrigEvent2StdEventConverter::Converting(eudaq::EventSPC ev, eudaq::StandardEventSP d2, eudaq::ConfigurationSPC conf) const{

  // Bad event
  if(ev->NumBlocks() != 1) {
    EUDAQ_WARN("Ignoring bad packet " + std::to_string(ev->GetEventNumber()));
    return false;
  }

  // Retrieve data from Block 0:
  uint64_t trigdata;
  auto data = ev->GetBlock(0);
  if(data.size() / sizeof(uint64_t) > 1) {
    EUDAQ_WARN("Ignoring packet " + std::to_string(ev->GetEventNumber()) + " with unexpected data");
    return false;
  }
  memcpy(&trigdata, &data[0],data.size());

  // Get the header (first 4 bits): 0x4 is the "heartbeat" signal, 0xA and 0xB are pixel data
  const uint8_t header = static_cast<uint8_t>((trigdata & 0xF000000000000000) >> 60) & 0xF;
  const uint8_t header2 = ((trigdata & 0x0F00000000000000) >> 56) & 0xF;

  // Header 0x6 indicate trigger data
  if(header != 0x6 || header2 != 0xF) {
    EUDAQ_WARN("Wrong data header found in packet " + std::to_string(ev->GetEventNumber()));
    return false;
  }

  // format of TDC data from SPIDR:
  // 63   59   55   51   47   43   39   35   31   27   23   19   15   11   7    3  0
  // 0110 1111 EEEE EEEE EEEE TTTT TTTT TTTT TTTT TTTT TTTT TTTT TTTT TTTF FFF0 0000
  // where: E=event_no, T=coarse_timestamp, F=fine_timestamp (0x0 to 0xc)

  unsigned int stamp = (trigdata & 0x1E0) >> 5;
  long long int timestamp_raw = static_cast<long long int>(trigdata & 0xFFFFFFFFE00) >> 9;
  long long int timestamp = 0;

  // Intermediate bits need to be zero:Header 0x6 indicate trigger data
  if((trigdata & 0x1F) != 0) {
    EUDAQ_WARN("Invalid data found in packet " + std::to_string(ev->GetEventNumber()));
    return false;
  }
  if(stamp == 0) {
      // stamp value = 0 indicates a TDC error
      // stamp value ranges from 1 to 12 correspond to coarse timestamp + <0-11>
      EUDAQ_WARN("Invalid TDC stamp received in packet " + std::to_string(ev->GetEventNumber()));
  }

  // if jump back in time is larger than 1 sec, overflow detected...
  if((m_syncTimeTDC - timestamp_raw) > 0x1312d000) {
    m_TDCoverflowCounter++;
  }
  m_syncTimeTDC = timestamp_raw;
  timestamp = timestamp_raw + (static_cast<long long int>(m_TDCoverflowCounter) << 35);

  // Calculate timestamp in picoseconds assuming 320 MHz clock:
  uint64_t triggerTime = timestamp * 3125 +(stamp * 3125) / 12;

  // Set timestamps for StdEvent in nanoseconds (timestamps are picoseconds):
  d2->SetTimeBegin(triggerTime);
  d2->SetTimeEnd(triggerTime);

  // Identify the detetor type
  d2->SetDetectorType("SpidrTrigger");

  return true;
}

uint64_t Timepix3RawEvent2StdEventConverter::m_syncTime(0);
uint64_t Timepix3RawEvent2StdEventConverter::m_syncTime_prev(0);
size_t Timepix3RawEvent2StdEventConverter::m_clearedHeader(0);
bool Timepix3RawEvent2StdEventConverter::m_first_time(true);
<<<<<<< HEAD
bool Timepix3RawEvent2StdEventConverter::applyCalibration(false);
std::string Timepix3RawEvent2StdEventConverter::calibrateDetector("");
std::string Timepix3RawEvent2StdEventConverter::calibrationPath("");
std::string Timepix3RawEvent2StdEventConverter::threshold("");
std::vector<std::vector<float>> Timepix3RawEvent2StdEventConverter::vtot;
std::vector<std::vector<float>> Timepix3RawEvent2StdEventConverter::vtoa;

bool Timepix3RawEvent2StdEventConverter::Converting(eudaq::EventSPC ev, eudaq::StandardEventSP d2, eudaq::ConfigurationSPC conf) const{

  // Read from configuration:
  if(m_first_time) {
      if(conf->Has("calibrate_detector") && conf->Has("calibration_path") && conf->Has("threshold")) {
          calibrateDetector = conf->Get("calibrate_detector","");
          calibrationPath = conf->Get("calibration_path","");
          threshold = conf->Get("threshold","");
          applyCalibration = true;
          EUDAQ_INFO("Applying calibration from " + calibrationPath + " for detector " + calibrateDetector);

          // make paths to calibration files and read
            std::string tmp;
            tmp = calibrationPath + "/" + calibrateDetector + "/cal_thr_" + threshold + "_ik_10/" + calibrateDetector + "_cal_tot.txt";
            loadCalibration(tmp, ' ', vtot);
            tmp = calibrationPath + "/" + calibrateDetector + "/cal_thr_" + threshold + "_ik_10/" + calibrateDetector + "_cal_toa.txt";
            loadCalibration(tmp, ' ', vtoa);

            for(size_t row = 0; row < 256; row++) {
                for(size_t col = 0; col < 256; col++) {
                    float a = vtot.at(256 * row + col).at(2);
                    float b = vtot.at(256 * row + col).at(3);
                    float c = vtot.at(256 * row + col).at(4);
                    float t = vtot.at(256 * row + col).at(5);
                    float toa_c = vtoa.at(256 * row + col).at(2);
                    float toa_t = vtoa.at(256 * row + col).at(3);
                    float toa_d = vtoa.at(256 * row + col).at(4);

                    double cold = static_cast<double>(col);
                    double rowd = static_cast<double>(row);
                }
            }
        } else {
            EUDAQ_INFO("No calibration file path or no DUT name given; data will be uncalibrated.");
            applyCalibration = false;
        }
        m_first_time = false;
    }
=======
bool Timepix3RawEvent2StdEventConverter::Converting(eudaq::EventSPC ev, eudaq::StandardEventSP d2, eudaq::ConfigurationSPC conf) const{

  // Time difference as criterion for indirect T0 detection (time to previous hit) in MICRO-seconds:
  uint64_t delta_t0 = conf->Get("delta_t0", 1e6); // default: 1sec
  if(m_first_time){
      EUDAQ_INFO("Will detect 2nd T0 indirectly if timestamp jumps back by more than " + to_string(delta_t0) + "ns.");
      m_first_time = false;
  }
>>>>>>> 7edaa3a8

  bool data_found = false;

  // No event
  if(!ev || ev->NumBlocks() < 1) {
    return false;
  }

  // Retrieve data from Block 0:
  std::vector<uint64_t> vpixdata;
  auto data = ev->GetBlock(0);
  vpixdata.resize(data.size() / sizeof(uint64_t));
  memcpy(&vpixdata[0], &data[0], data.size());

  // Create a StandardPlane representing one sensor plane
  eudaq::StandardPlane plane(0, "SPIDR", "Timepix3");
  plane.SetSizeZS(256, 256, 0);

  // Event time stamps, defined by first and last pixel timestamp found in the data block:
  uint64_t event_begin = std::numeric_limits<uint64_t>::max(), event_end = std::numeric_limits<uint64_t>::lowest();

  for(const auto& pixdata : vpixdata) {
    // Get the header (first 4 bits): 0x4 is the "heartbeat" signal, 0xA and 0xB are pixel data
    const uint8_t header = static_cast<uint8_t>((pixdata & 0xF000000000000000) >> 60) & 0xF;

    // Use header 0x4 to get the long timestamps (syncTime)
    if(header == 0x4) {
      // The 0x4 header tells us that it is part of the timestamp, there is a second 4-bit header that says if it is the most
      // or least significant part of the timestamp
      const uint8_t header2 = ((pixdata & 0x0F00000000000000) >> 56) & 0xF;

      // This is a bug fix. There appear to be errant packets with garbage data - source to be tracked down.
      // Between the data and the header the intervening bits should all be 0, check if this is the case
      const uint8_t intermediateBits = ((pixdata & 0x00FF000000000000) >> 48) & 0xFF;
      if(intermediateBits != 0x00) {
        continue;
      }

      // 0x4 is the least significant part of the timestamp
      if(header2 == 0x4) {
        // The data is shifted 16 bits to the right, then 12 to the left in order to match the timestamp format (net 4 right)
        m_syncTime = (m_syncTime & 0xFFFFF00000000000) + ((pixdata & 0x0000FFFFFFFF0000) >> 4);
      }
      // 0x5 is the most significant part of the timestamp
      if(header2 == 0x5) {
        // The data is shifted 16 bits to the right, then 44 to the left in order to match the timestamp format (net 28 left)
        m_syncTime = (m_syncTime & 0x00000FFFFFFFFFFF) + ((pixdata & 0x00000000FFFF0000) << 28);

        if(m_clearedHeader==0 && (m_syncTime / 4096 / 40) < 6000000) { // < 6sec
          EUDAQ_INFO("Timepix3: Detected T0 signal. Header cleared.");
          m_clearedHeader++;

        // From SPS data we know that even though pixel timestamps are not perfectly chronological, they are not more
        // than "mixed up by -20us". At DESY, this is hardly (ever?) the case due to the lower occupancies.
        // Hence, if the current timestamp is more than 20us earlier than the previous timestamp, we can assume that
        // a 2nd T0 has occured.
        // This implies we cannot detect a 2nd T0 within the first "delta_t0" microseconds after the initial T0.
      } else if (m_syncTime < m_syncTime_prev - (delta_t0 * 4096 * 40)) {
          m_clearedHeader++;
        }
        m_syncTime_prev = m_syncTime;
      }
    }

    // Sometimes there is still data left in the buffers at the start of a run. For that reason we keep skipping data until
    // this "header" data has been cleared, when the heart beat signal starts from a low number (~few seconds max).
    // To detect a possible second T0, we have no better gauge than the same criterion:
    // Comparing the timestamp to the previous timestamp (see above).
    if(m_clearedHeader == 0) {
        continue;
    } else if(m_clearedHeader > 1) {
        throw DataInvalid("Timepix3: Detected second T0 signal.");
    }

    // Header 0xA and 0xB indicate pixel data
    if(header == 0xA || header == 0xB) {
      data_found = true;
      // Decode the pixel information from the relevant bits
      const uint16_t dcol = static_cast<uint16_t>((pixdata & 0x0FE0000000000000) >> 52);
      const uint16_t spix = static_cast<uint16_t>((pixdata & 0x001F800000000000) >> 45);
      const uint16_t pix = static_cast<uint16_t>((pixdata & 0x0000700000000000) >> 44);
      const uint16_t col = static_cast<uint16_t>(dcol + pix / 4);
      const uint16_t row = static_cast<uint16_t>(spix + (pix & 0x3));

      // Get the rest of the data from the pixel
      // const UShort_t pixno = col * 256 + row;
      const uint32_t data = static_cast<uint32_t>((pixdata & 0x00000FFFFFFF0000) >> 16);
      const uint32_t tot = (data & 0x00003FF0) >> 4;
      const uint64_t spidrTime(pixdata & 0x000000000000FFFF);
      const uint64_t ftoa(data & 0x0000000F);
      const uint64_t toa((data & 0x0FFFC000) >> 14);

      // Calculate the timestamp.
      uint64_t time = (((spidrTime << 18) + (toa << 4) + (15 - ftoa)) << 8) + (m_syncTime & 0xFFFFFC0000000000);

      // Adjusting phases for double column shift
      time += ((static_cast<uint64_t>(col) / 2 - 1) % 16) * 256;

      // The time from the pixels has a maximum value of ~26 seconds. We compare the pixel time to the "heartbeat"
      // signal (which has an overflow of ~4 years) and check if the pixel time has wrapped back around to 0
      while(static_cast<long long>(m_syncTime) - static_cast<long long>(time) > 0x0000020000000000) {
        time += 0x0000040000000000;
      }

      // Convert final timestamp into picoseconds
      const uint64_t timestamp = time * 1000 / 4096 * 25;

      // Apply calibration if applyCalibration is true
      // (copied over from Corryvreckan EventLoaderTimepix3)
      if(applyCalibration) {
        // LOG(DEBUG) << "Applying calibration to DUT";
        size_t scol = static_cast<size_t>(col);
        size_t srow = static_cast<size_t>(row);
        float a = vtot.at(256 * srow + scol).at(2);
        float b = vtot.at(256 * srow + scol).at(3);
        float c = vtot.at(256 * srow + scol).at(4);
        float t = vtot.at(256 * srow + scol).at(5);

        float toa_c = vtoa.at(256 * srow + scol).at(2);
        float toa_t = vtoa.at(256 * srow + scol).at(3);
        float toa_d = vtoa.at(256 * srow + scol).at(4);

        // Calculating calibrated tot and toa
        float fvolts = (sqrt(a * a * t * t + 2 * a * b * t + 4 * a * c - 2 * a * t * static_cast<float>(tot) +
                             b * b - 2 * b * static_cast<float>(tot) + static_cast<float>(tot * tot)) +
                        a * t - b + static_cast<float>(tot)) /
                       (2 * a);
        double fcharge = fvolts * 1e-3 * 3e-15 * 6241.509 * 1e15; // capacitance is 3 fF or 18.7 e-/mV

        /* Note 1: fvolts is the inverse to f(x) = a*x + b - c/(x-t). Note the +/- signs! */
        /* Note 2: The capacitance is actually smaller than 3 fC, more like 2.5 fC. But there is an offset when when
         * using testpulses. Multiplying the voltage value with 20 [e-/mV] is a good approximation but means one is
         * over estimating the input capacitance to compensate the missing information of the offset. */

        uint64_t t_shift = (toa_c / (fvolts - toa_t) + toa_d) * 1000; // convert to ps
        const uint64_t ftimestamp = timestamp - t_shift;
        EUDAQ_DEBUG("Time shift = " + to_string(t_shift) + "ps");
        EUDAQ_DEBUG("Timestamp calibrated = " + to_string(ftimestamp) + "ps");

        if(col >= 256 || row >= 256) {
            EUDAQ_WARN("Pixel address " + std::to_string(col) + ", " + std::to_string(row) + " is outside of pixel matrix.");
        }
        // Set event start/stop:
        event_begin = (ftimestamp < event_begin) ? ftimestamp : event_begin;
        event_end = (ftimestamp > event_end) ? ftimestamp : event_end;

        // push new pixel object with calibrated values of tot and toa
        plane.PushPixel(col, row, fcharge, ftimestamp);
      } else {
        // Set event start/stop:
        event_begin = (timestamp < event_begin) ? timestamp : event_begin;
        event_end = (timestamp > event_end) ? timestamp : event_end;

        // creating new pixel object with non-calibrated values of tot and toa
        plane.PushPixel(col, row, tot, timestamp);
      } // end applyCalibration
    } // end header 0xA and 0xB indicate pixel data
  }

  // Add the plane to the StandardEvent
  d2->AddPlane(plane);

  // Store event begin and end:
  d2->SetTimeBegin(event_begin);
  d2->SetTimeEnd(event_end);

  // Identify the detetor type
  d2->SetDetectorType("Timepix3");

  return data_found;
}

void Timepix3RawEvent2StdEventConverter::loadCalibration(std::string path, char delim, std::vector<std::vector<float>>& dat) const {
    // copied from Corryvreckan EventLoaderTimepix3
    std::ifstream f;
    f.open(path);
    dat.clear();

    // check if file is open
    if(!f.is_open()) {
        EUDAQ_WARN("Cannot open input file:\n\t" + path);
        // throw InvalidValueError(config_, "calibration_path", "Parsing error in calibration file.");
        return;
    }

    // read file line by line
    int i = 0;
    std::string line;
    while(!f.eof()) {
        std::getline(f, line);

        // check if line is empty or a comment
        // if not write to output vector
        if(line.size() > 0 && isdigit(line.at(0))) {
            std::stringstream ss(line);
            std::string word;
            std::vector<float> row;
            while(std::getline(ss, word, delim)) {
                i += 1;
                row.push_back(stof(word));
            }
            dat.push_back(row);
        }
    }

    // warn if too few entries
    if(dat.size() != 256 * 256) {
        EUDAQ_WARN("Something went wrong. Found only " + to_string(i) + " entries. Not enough for TPX3.\n\t");
        // throw InvalidValueError(config_, "calibration_path", "Parsing error in calibration file.");
    }

    f.close();
}<|MERGE_RESOLUTION|>--- conflicted
+++ resolved
@@ -83,7 +83,6 @@
 uint64_t Timepix3RawEvent2StdEventConverter::m_syncTime_prev(0);
 size_t Timepix3RawEvent2StdEventConverter::m_clearedHeader(0);
 bool Timepix3RawEvent2StdEventConverter::m_first_time(true);
-<<<<<<< HEAD
 bool Timepix3RawEvent2StdEventConverter::applyCalibration(false);
 std::string Timepix3RawEvent2StdEventConverter::calibrateDetector("");
 std::string Timepix3RawEvent2StdEventConverter::calibrationPath("");
@@ -92,9 +91,12 @@
 std::vector<std::vector<float>> Timepix3RawEvent2StdEventConverter::vtoa;
 
 bool Timepix3RawEvent2StdEventConverter::Converting(eudaq::EventSPC ev, eudaq::StandardEventSP d2, eudaq::ConfigurationSPC conf) const{
-
+  uint64_t delta_t0 = 1e6; // default: 1sec
   // Read from configuration:
   if(m_first_time) {
+      delta_t0 = conf->Get("delta_t0", 1e6); // default: 1sec
+      EUDAQ_INFO("Will detect 2nd T0 indirectly if timestamp jumps back by more than " + to_string(delta_t0) + "ns.");
+      m_first_time = false;
       if(conf->Has("calibrate_detector") && conf->Has("calibration_path") && conf->Has("threshold")) {
           calibrateDetector = conf->Get("calibrate_detector","");
           calibrationPath = conf->Get("calibration_path","");
@@ -127,18 +129,7 @@
             EUDAQ_INFO("No calibration file path or no DUT name given; data will be uncalibrated.");
             applyCalibration = false;
         }
-        m_first_time = false;
-    }
-=======
-bool Timepix3RawEvent2StdEventConverter::Converting(eudaq::EventSPC ev, eudaq::StandardEventSP d2, eudaq::ConfigurationSPC conf) const{
-
-  // Time difference as criterion for indirect T0 detection (time to previous hit) in MICRO-seconds:
-  uint64_t delta_t0 = conf->Get("delta_t0", 1e6); // default: 1sec
-  if(m_first_time){
-      EUDAQ_INFO("Will detect 2nd T0 indirectly if timestamp jumps back by more than " + to_string(delta_t0) + "ns.");
-      m_first_time = false;
-  }
->>>>>>> 7edaa3a8
+    }
 
   bool data_found = false;
 
