# Ignore binaries:
bin/*

# Ignore libraries:
lib/*

# ignore emacs autosaves
\#*#
*~

# ignore eclipse project files
.project
.cproject

# Ignore binary data file folders downloaded for TLU producer:
extern/ZestSC1
extern/tlufirmware

<<<<<<< HEAD
# Ignore paths to windows libraries installed by user:
extern/pthreads*
extern/libusb*
=======
# ignore python byte code
*.pyc
>>>>>>> 18b99bfb
<|MERGE_RESOLUTION|>--- conflicted
+++ resolved
@@ -16,11 +16,9 @@
 extern/ZestSC1
 extern/tlufirmware
 
-<<<<<<< HEAD
 # Ignore paths to windows libraries installed by user:
 extern/pthreads*
 extern/libusb*
-=======
+
 # ignore python byte code
-*.pyc
->>>>>>> 18b99bfb
+*.pyc